--- conflicted
+++ resolved
@@ -1,51 +1,3 @@
-<<<<<<< HEAD
-'use client';
-
-import * as React from 'react';
-import { cn } from '@/lib/utils';
-
-const Card = React.forwardRef<HTMLDivElement, React.HTMLAttributes<HTMLDivElement>>(
-  ({ className, ...props }, ref) => (
-    <div
-      ref={ref}
-      className={cn('bg-card text-card-foreground rounded-xl border shadow', className)}
-      {...props}
-    />
-  ),
-);
-Card.displayName = 'Card';
-
-const CardHeader = React.forwardRef<HTMLDivElement, React.HTMLAttributes<HTMLDivElement>>(
-  ({ className, ...props }, ref) => (
-    <div ref={ref} className={cn('flex flex-col space-y-1.5 p-6', className)} {...props} />
-  ),
-);
-CardHeader.displayName = 'CardHeader';
-
-const CardTitle = React.forwardRef<HTMLParagraphElement, React.HTMLAttributes<HTMLHeadingElement>>(
-  ({ className, children, ...props }, ref) => {
-    // Only render h3 if there's content
-    if (!children) return null;
-
-    return (
-      <h3
-        ref={ref}
-        className={cn('font-semibold leading-none tracking-tight', className)}
-        {...props}
-      >
-        {children}
-      </h3>
-    );
-  },
-);
-CardTitle.displayName = 'CardTitle';
-
-const CardDescription = React.forwardRef<
-  HTMLParagraphElement,
-  React.HTMLAttributes<HTMLParagraphElement>
->(({ className, ...props }, ref) => (
-  <p ref={ref} className={cn('text-muted-foreground text-sm', className)} {...props} />
-=======
 "use client";
 
 import { forwardRef } from "react";
@@ -61,7 +13,6 @@
     className={cn("rounded-xl border bg-card text-card-foreground shadow", className)}
     {...props}
   />
->>>>>>> 4e3ed4ba
 ));
 Card.displayName = "Card";
 
