'use client';

import { useState } from 'react';
import Image from 'next/image';
import GlassPanel from '../GlassPanel';
import { useCart } from '@/app/components/cart/CartProvider';

type Product = {
  id: string;
  name: string;
  price: number;
  image: string;
  slug: string;
  description?: string;
  variants?: Array<{
    id: string;
    name: string;
    price: number;
    inStock: boolean;
  }>;
  images?: string[];
  inStock?: boolean;
  category?: string;
};

type ProductDetailProps = {
  product: Product;
};

export default function ProductDetail({ product }: ProductDetailProps) {
  const { addItem } = useCart();
  const [selectedVariant, setSelectedVariant] = useState(product.variants?.[0] || null);
  const [quantity, setQuantity] = useState(1);
  const [selectedImage, setSelectedImage] = useState(0);
  const [isAddingToCart, setIsAddingToCart] = useState(false);
  const [added, setAdded] = useState(false);

  const images =
    product.images && product.images.length > 0
      ? product.images
      : product.image
        ? [product.image]
        : ['/assets/images/placeholder-product.jpg'];
  const currentPrice = selectedVariant?.price || product.price;
  const isInStock = selectedVariant?.inStock ?? product.inStock ?? true;

  const handleAddToCart = async () => {
    if (!isInStock) return;
    setIsAddingToCart(true);
    try {
      const imageUrl = images[0];
      if (!imageUrl) return;
      const cartItem = {
        id: product.id,
        name: product.name,
        price: currentPrice,
        quantity,
<<<<<<< HEAD
        image: images?.[0],
        selectedVariant: selectedVariant
          ? { id: selectedVariant.id, title: selectedVariant.name }
          : undefined,
      });
=======
        image: imageUrl,
        ...(selectedVariant
          ? { selectedVariant: { id: selectedVariant.id, title: selectedVariant.name } }
          : {}),
      };
      addItem(cartItem);
>>>>>>> 4e3ed4ba
      setAdded(true);
      setTimeout(() => setAdded(false), 2000);
    } finally {
      setIsAddingToCart(false);
    }
  };

  return (
    <div className="grid grid-cols-1 gap-8 lg:grid-cols-2" data-testid="product-details">
      {/* Image Gallery */}
      <div className="space-y-4">
        <div className="relative aspect-square w-full overflow-hidden rounded-2xl">
          <Image
<<<<<<< HEAD
            src={images?.[selectedImage]}
=======
            src={images[selectedImage] ?? images[0] ?? '/placeholder.png'}
>>>>>>> 4e3ed4ba
            alt={product.name}
            fill
            sizes="(max-width:1024px) 100vw, 50vw"
            className="object-cover"
            priority
          />
        </div>

        {images && images.length > 1 && (
          <div className="grid grid-cols-4 gap-2">
            {images?.map((image, index) => (
              <button
                key={index}
                onClick={() => setSelectedImage(index)}
                className={`relative aspect-square overflow-hidden rounded-xl transition-opacity ${
                  selectedImage === index
                    ? 'ring-2 ring-fuchsia-400'
                    : 'opacity-70 hover:opacity-100'
                }`}
              >
                <Image
                  src={image}
                  alt={`${product.name} view ${index + 1}`}
                  fill
                  sizes="(max-width:1024px) 25vw, 12.5vw"
                  className="object-cover"
                />
              </button>
            ))}
          </div>
        )}
      </div>

      {/* Product Info */}
      <div className="space-y-6">
        <div>
          <h1 className="text-3xl font-bold text-white md:text-4xl" data-testid="product-name">
            {product.name}
          </h1>
          <p className="mt-2 text-2xl font-semibold text-fuchsia-300" data-testid="product-price">
            ${currentPrice}
          </p>
          {product.category && (
            <p className="mt-1 text-sm text-zinc-400">Category: {product.category}</p>
          )}
        </div>

        {/* Variants */}
        {product.variants && product.variants.length > 1 && (
          <div>
            <h3 className="mb-3 text-lg font-semibold text-white">Options</h3>
            <div className="grid grid-cols-2 gap-2">
              {product.variants.map((variant) => (
                <button
                  key={variant.id}
                  onClick={() => setSelectedVariant(variant)}
                  className={`rounded-xl border p-3 text-left transition-colors ${
                    selectedVariant?.id === variant.id
                      ? 'border-fuchsia-400 bg-fuchsia-400/10 text-fuchsia-300'
                      : 'border-white/10 bg-white/5 text-white hover:bg-white/10'
                  }`}
                >
                  <div className="font-medium">{variant.name}</div>
                  <div className="text-sm text-zinc-400">${variant.price}</div>
                  {!variant.inStock && <div className="text-xs text-red-400">Out of Stock</div>}
                </button>
              ))}
            </div>
          </div>
        )}

        {/* Quantity */}
        <div>
          <div className="mb-2 block text-sm font-medium text-white">Quantity</div>
          <div className="flex items-center gap-2" role="group" aria-label="Quantity selector">
            <button
              onClick={() => setQuantity(Math.max(1, quantity - 1))}
              className="rounded-xl border border-white/10 bg-white/5 px-3 py-2 text-white hover:bg-white/10"
              aria-label="Decrease quantity"
            >
              -
            </button>
            <span className="w-12 text-center text-white" aria-live="polite">
              {quantity}
            </span>
            <button
              onClick={() => setQuantity(quantity + 1)}
              className="rounded-xl border border-white/10 bg-white/5 px-3 py-2 text-white hover:bg-white/10"
              aria-label="Increase quantity"
            >
              +
            </button>
          </div>
        </div>

        {/* Add to Cart */}
        <button
          onClick={handleAddToCart}
          disabled={!isInStock || isAddingToCart}
          className={`w-full rounded-xl px-6 py-4 font-semibold transition-colors ${
            isInStock && !isAddingToCart
              ? 'bg-fuchsia-500/90 text-white hover:bg-fuchsia-500'
              : 'bg-zinc-600 text-zinc-400 cursor-not-allowed'
          }`}
          data-testid="add-to-cart"
        >
          {isAddingToCart ? 'Adding...' : isInStock ? 'Add to Cart' : 'Out of Stock'}
        </button>

        {added && (
          <div className="text-sm text-green-300" data-testid="cart-success">
            Added to cart!
          </div>
        )}

        {/* Description */}
        {product.description && (
          <GlassPanel className="p-4">
            <h3 className="mb-3 text-lg font-semibold text-white">Description</h3>
            <p className="text-zinc-300 leading-relaxed">{product.description}</p>
          </GlassPanel>
        )}

        {/* Care Instructions */}
        <GlassPanel className="p-4">
          <h3 className="mb-3 text-lg font-semibold text-white">Care Instructions</h3>
          <ul className="space-y-2 text-sm text-zinc-300">
            <li>• Machine wash cold with like colors</li>
            <li>• Tumble dry low heat</li>
            <li>• Do not bleach</li>
            <li>• Iron on low heat if needed</li>
          </ul>
        </GlassPanel>
      </div>
    </div>
  );
}<|MERGE_RESOLUTION|>--- conflicted
+++ resolved
@@ -55,20 +55,12 @@
         name: product.name,
         price: currentPrice,
         quantity,
-<<<<<<< HEAD
-        image: images?.[0],
-        selectedVariant: selectedVariant
-          ? { id: selectedVariant.id, title: selectedVariant.name }
-          : undefined,
-      });
-=======
         image: imageUrl,
         ...(selectedVariant
           ? { selectedVariant: { id: selectedVariant.id, title: selectedVariant.name } }
           : {}),
       };
       addItem(cartItem);
->>>>>>> 4e3ed4ba
       setAdded(true);
       setTimeout(() => setAdded(false), 2000);
     } finally {
@@ -82,11 +74,7 @@
       <div className="space-y-4">
         <div className="relative aspect-square w-full overflow-hidden rounded-2xl">
           <Image
-<<<<<<< HEAD
-            src={images?.[selectedImage]}
-=======
             src={images[selectedImage] ?? images[0] ?? '/placeholder.png'}
->>>>>>> 4e3ed4ba
             alt={product.name}
             fill
             sizes="(max-width:1024px) 100vw, 50vw"
