"use client";

import { createContext, useCallback, useContext, useMemo, useState, type ReactNode } from "react";

interface ToastMessage {
  title: string;
  description?: string;
}

interface ToastContextValue {
  toast: (message: ToastMessage) => void;
  clear: () => void;
  currentToast: ToastMessage | null;
}

const ToastContext = createContext<ToastContextValue | undefined>(undefined);

export function ToastProvider({ children }: { children: ReactNode }) {
  const [currentToast, setCurrentToast] = useState<ToastMessage | null>(null);

  const toast = useCallback((message: ToastMessage) => {
    setCurrentToast(message);
    // eslint-disable-next-line no-console
    console.log("Toast:", message.title, message.description);
  }, []);

  const clear = useCallback(() => setCurrentToast(null), []);

  const value = useMemo<ToastContextValue>(
    () => ({ toast, clear, currentToast }),
    [toast, clear, currentToast],
  );

  return (
    <ToastContext.Provider value={value}>
      {children}
      {/* Toast container reserved for future implementation */}
    </ToastContext.Provider>
  );
<<<<<<< HEAD
};

export const useToast = () => {
  // Placeholder hook
  return {
    toast: ({
      title: _title,
      description: _description,
    }: {
      title: string;
      description?: string;
    }) => {
      // 'Toast:', title, description
    },
  };
};

export const Toast = ({ title, description }: { title: string; description?: string }) => {
=======
}

export function useToast(): ToastContextValue {
  const context = useContext(ToastContext);
  if (!context) {
    throw new Error("useToast must be used within a ToastProvider");
  }

  return context;
}

export function Toast({ title, description }: ToastMessage) {
>>>>>>> 4e3ed4ba
  return (
    <div className="m-4 rounded border border-black/10 bg-white p-4 shadow">
      <h3 className="font-semibold text-black">{title}</h3>
      {description && <p className="text-sm text-gray-600">{description}</p>}
    </div>
  );
}<|MERGE_RESOLUTION|>--- conflicted
+++ resolved
@@ -37,26 +37,6 @@
       {/* Toast container reserved for future implementation */}
     </ToastContext.Provider>
   );
-<<<<<<< HEAD
-};
-
-export const useToast = () => {
-  // Placeholder hook
-  return {
-    toast: ({
-      title: _title,
-      description: _description,
-    }: {
-      title: string;
-      description?: string;
-    }) => {
-      // 'Toast:', title, description
-    },
-  };
-};
-
-export const Toast = ({ title, description }: { title: string; description?: string }) => {
-=======
 }
 
 export function useToast(): ToastContextValue {
@@ -69,7 +49,6 @@
 }
 
 export function Toast({ title, description }: ToastMessage) {
->>>>>>> 4e3ed4ba
   return (
     <div className="m-4 rounded border border-black/10 bg-white p-4 shadow">
       <h3 className="font-semibold text-black">{title}</h3>
