"use client";

import { useEffect, useState } from "react";
import { AnimatePresence, motion } from "framer-motion";
import { AlertTriangle, Flag, Shield, UserX, X } from "lucide-react";
import GlassButton from "@/app/components/ui/GlassButton";
import GlassCard from "@/app/components/ui/GlassCard";
import {
  type ApiEnvelope,
  type UserReport,
  type UserReportCreate,
} from "@/app/lib/contracts";
import { cn } from "@/lib/utils";

const REPORT_REASONS: Array<{
  value: UserReportCreate["reason"];
  label: string;
  icon: typeof AlertTriangle;
  color: string;
}> = [
  { value: "spam", label: "Spam", icon: AlertTriangle, color: "text-yellow-400" },
  { value: "harassment", label: "Harassment", icon: UserX, color: "text-red-400" },
  { value: "inappropriate", label: "Inappropriate Content", icon: Shield, color: "text-orange-400" },
  { value: "fake", label: "Fake Account", icon: UserX, color: "text-purple-400" },
  { value: "underage", label: "Underage User", icon: AlertTriangle, color: "text-pink-400" },
  { value: "other", label: "Other", icon: Flag, color: "text-gray-400" },
];

async function getLogger() {
  const { logger } = await import("@/app/lib/logger");
  return logger;
}

interface ReportButtonProps {
  contentType: UserReportCreate["contentType"];
  contentId?: string;
  reportedUserId?: string;
  className?: string;
}

const createInitialReportData = (
  contentType: UserReportCreate["contentType"],
  contentId?: string,
  reportedUserId?: string,
): UserReportCreate => ({
  contentType,
  reason: "spam",
  description: "",
  ...(contentId ? { contentId } : {}),
  ...(reportedUserId ? { reportedUserId } : {}),
});

export default function ReportButton({
  contentType,
  contentId,
  reportedUserId,
  className,
}: ReportButtonProps) {
  const [isOpen, setIsOpen] = useState(false);
  const [isSubmitting, setIsSubmitting] = useState(false);
  const [reportData, setReportData] = useState<UserReportCreate>(
    createInitialReportData(contentType, contentId, reportedUserId),
  );

  useEffect(() => {
    setReportData(createInitialReportData(contentType, contentId, reportedUserId));
  }, [contentId, contentType, reportedUserId]);

  const handleClose = () => {
    setIsOpen(false);
    setReportData(createInitialReportData(contentType, contentId, reportedUserId));
  };

  const submitReport = async () => {
    if (!reportData.reason) {
      return;
    }

    try {
      setIsSubmitting(true);

      const response = await fetch("/api/v1/moderation/reports", {
        method: "POST",
        headers: { "Content-Type": "application/json" },
        body: JSON.stringify(reportData),
      });

      if (!response.ok) {
        throw new Error(`Report submission failed (${response.status})`);
      }

      const payload: ApiEnvelope<UserReport> = await response.json();
      if (!payload.ok) {
        throw new Error(payload.error);
      }

      handleClose();
    } catch (error) {
      const logger = await getLogger();
      logger.error("Failed to submit report", {
        extra: { error: error instanceof Error ? error.message : String(error) },
      });
    } finally {
      setIsSubmitting(false);
    }
  };

  return (
    <>
      <GlassButton
        variant="secondary"
        size="sm"
        onClick={() => setIsOpen(true)}
        className={className}
      >
        <Flag className="h-4 w-4" aria-hidden="true" />
        Report
      </GlassButton>

<<<<<<< HEAD
      {showModal && (
        <div className="fixed inset-0 bg-black/50 flex items-center justify-center z-50 p-4">
          <motion.div
            initial={{ opacity: 0, scale: 0.95 }}
            animate={{ opacity: 1, scale: 1 }}
            exit={{ opacity: 0, scale: 0.95 }}
            className="w-full max-w-md"
          >
            <GlassCard className="p-6">
              <div className="flex items-center justify-between mb-4">
                <h3 className="text-lg font-semibold text-white">Report Content</h3>
                <button
                  onClick={() => setShowModal(false)}
                  className="text-white/60 hover:text-white transition-colors"
                >
                  ×
                </button>
              </div>

              <div className="space-y-4">
                <div>
                  <div className="block text-sm font-medium text-white/80 mb-2">
                    Reason for reporting
                  </div>
                  <div
                    className="grid grid-cols-2 gap-2"
                    role="group"
                    aria-label="Reason for reporting"
                  >
                    {reasons.map((reason) => {
                      const Icon = reason.icon;
                      return (
=======
      <AnimatePresence>
        {isOpen && (
          <div className="fixed inset-0 z-50 flex items-center justify-center bg-black/50 p-4">
            <motion.div
              initial={{ opacity: 0, scale: 0.95 }}
              animate={{ opacity: 1, scale: 1 }}
              exit={{ opacity: 0, scale: 0.95 }}
              className="w-full max-w-md"
            >
              <GlassCard className="p-6">
                <div className="mb-4 flex items-center justify-between">
                  <h3 className="text-lg font-semibold text-white">Report Content</h3>
                  <button
                    type="button"
                    onClick={handleClose}
                    className="rounded-full p-1 text-white/60 transition-colors hover:text-white"
                    aria-label="Close"
                  >
                    <X className="h-5 w-5" aria-hidden="true" />
                  </button>
                </div>

                <div className="space-y-4">
                  <div>
                    <label className="mb-2 block text-sm font-medium text-white/80">
                      Reason for reporting
                    </label>
                    <div className="grid grid-cols-2 gap-2">
                      {REPORT_REASONS.map(({ value, label, icon: Icon, color }) => (
>>>>>>> 4e3ed4ba
                        <button
                          key={value}
                          type="button"
                          onClick={() =>
                            setReportData((prev) => ({
                              ...prev,
                              reason: value,
                            }))
                          }
                          className={cn(
                            "rounded-lg border p-3 transition-colors",
                            reportData.reason === value
                              ? "border-pink-500 bg-pink-500/10"
                              : "border-white/20 bg-white/5 hover:bg-white/10",
                          )}
                        >
                          <Icon className={cn("mx-auto mb-1 h-5 w-5", color)} aria-hidden="true" />
                          <span className="text-xs text-white/80">{label}</span>
                        </button>
                      ))}
                    </div>
                  </div>

<<<<<<< HEAD
                <div>
                  <label
                    htmlFor="reportDescription"
                    className="block text-sm font-medium text-white/80 mb-2"
                  >
                    Additional details (optional)
                  </label>
                  <textarea
                    id="reportDescription"
                    value={reportData.description}
                    onChange={(e) =>
                      setReportData((prev) => ({ ...prev, description: e.target.value }))
                    }
                    className="w-full px-3 py-2 bg-white/10 border border-white/20 rounded-lg text-white placeholder-white/50 focus:outline-none focus:ring-2 focus:ring-pink-500"
                    placeholder="Provide additional context..."
                    rows={3}
                    maxLength={1000}
                  />
                  <div className="text-xs text-white/50 mt-1">
                    {reportData.description?.length || 0}/1000 characters
=======
                  <div>
                    <label className="mb-2 block text-sm font-medium text-white/80">
                      Additional details (optional)
                    </label>
                    <textarea
                      value={reportData.description ?? ""}
                      onChange={(event) =>
                        setReportData((prev) => ({
                          ...prev,
                          description: event.target.value,
                        }))
                      }
                      className="w-full rounded-lg border border-white/20 bg-white/10 px-3 py-2 text-white placeholder:text-white/50 focus:outline-none focus:ring-2 focus:ring-pink-500"
                      placeholder="Provide additional context"
                      rows={3}
                      maxLength={1000}
                    />
                    <div className="mt-1 text-xs text-white/50">
                      {(reportData.description?.length ?? 0)}/1000 characters
                    </div>
>>>>>>> 4e3ed4ba
                  </div>

                  <div className="flex gap-3">
                    <GlassButton onClick={submitReport} disabled={isSubmitting} className="flex-1">
                      {isSubmitting ? "Submitting..." : "Submit Report"}
                    </GlassButton>
                    <GlassButton variant="secondary" onClick={handleClose} className="flex-1">
                      Cancel
                    </GlassButton>
                  </div>
                </div>
              </GlassCard>
            </motion.div>
          </div>
        )}
      </AnimatePresence>
    </>
  );
}<|MERGE_RESOLUTION|>--- conflicted
+++ resolved
@@ -117,40 +117,6 @@
         Report
       </GlassButton>
 
-<<<<<<< HEAD
-      {showModal && (
-        <div className="fixed inset-0 bg-black/50 flex items-center justify-center z-50 p-4">
-          <motion.div
-            initial={{ opacity: 0, scale: 0.95 }}
-            animate={{ opacity: 1, scale: 1 }}
-            exit={{ opacity: 0, scale: 0.95 }}
-            className="w-full max-w-md"
-          >
-            <GlassCard className="p-6">
-              <div className="flex items-center justify-between mb-4">
-                <h3 className="text-lg font-semibold text-white">Report Content</h3>
-                <button
-                  onClick={() => setShowModal(false)}
-                  className="text-white/60 hover:text-white transition-colors"
-                >
-                  ×
-                </button>
-              </div>
-
-              <div className="space-y-4">
-                <div>
-                  <div className="block text-sm font-medium text-white/80 mb-2">
-                    Reason for reporting
-                  </div>
-                  <div
-                    className="grid grid-cols-2 gap-2"
-                    role="group"
-                    aria-label="Reason for reporting"
-                  >
-                    {reasons.map((reason) => {
-                      const Icon = reason.icon;
-                      return (
-=======
       <AnimatePresence>
         {isOpen && (
           <div className="fixed inset-0 z-50 flex items-center justify-center bg-black/50 p-4">
@@ -180,7 +146,6 @@
                     </label>
                     <div className="grid grid-cols-2 gap-2">
                       {REPORT_REASONS.map(({ value, label, icon: Icon, color }) => (
->>>>>>> 4e3ed4ba
                         <button
                           key={value}
                           type="button"
@@ -204,28 +169,6 @@
                     </div>
                   </div>
 
-<<<<<<< HEAD
-                <div>
-                  <label
-                    htmlFor="reportDescription"
-                    className="block text-sm font-medium text-white/80 mb-2"
-                  >
-                    Additional details (optional)
-                  </label>
-                  <textarea
-                    id="reportDescription"
-                    value={reportData.description}
-                    onChange={(e) =>
-                      setReportData((prev) => ({ ...prev, description: e.target.value }))
-                    }
-                    className="w-full px-3 py-2 bg-white/10 border border-white/20 rounded-lg text-white placeholder-white/50 focus:outline-none focus:ring-2 focus:ring-pink-500"
-                    placeholder="Provide additional context..."
-                    rows={3}
-                    maxLength={1000}
-                  />
-                  <div className="text-xs text-white/50 mt-1">
-                    {reportData.description?.length || 0}/1000 characters
-=======
                   <div>
                     <label className="mb-2 block text-sm font-medium text-white/80">
                       Additional details (optional)
@@ -246,7 +189,6 @@
                     <div className="mt-1 text-xs text-white/50">
                       {(reportData.description?.length ?? 0)}/1000 characters
                     </div>
->>>>>>> 4e3ed4ba
                   </div>
 
                   <div className="flex gap-3">
