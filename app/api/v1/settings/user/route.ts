--- conflicted
+++ resolved
@@ -149,11 +149,7 @@
 ): Prisma.UserSettingsCreateInput {
   return {
     user: { connect: { id: userId } },
-<<<<<<< HEAD
-    profileVisibility: updates.profileVisibility ?? "public",
-=======
     profileVisibility: updates.profileVisibility ?? 'public',
->>>>>>> 4e3ed4ba
     allowFriendRequests: updates.allowFriendRequests ?? true,
     allowPartyInvites: updates.allowPartyInvites ?? true,
     allowMessages: updates.allowMessages ?? true,
