// DEPRECATED: This component is a duplicate. Use app\api\webhooks\stripe\route.ts instead.
import { type NextRequest, NextResponse } from 'next/server';
import { auth } from '@clerk/nextjs/server';
import { db } from '@/lib/db';
import { ProfileUpdateSchema } from '@/app/lib/contracts';

export const runtime = 'nodejs';

export async function POST(request: NextRequest) {
  try {
    const { userId } = await auth();

    if (!userId) {
      return NextResponse.json({ ok: false, error: 'Unauthorized' }, { status: 401 });
    }

    const body = await request.json();
    const validatedData = ProfileUpdateSchema.parse(body);

    // Get user from database
    const user = await db.user.findUnique({
      where: { clerkId: userId },
    });

    if (!user) {
      return NextResponse.json({ ok: false, error: 'User not found' }, { status: 404 });
    }

    // Update user profile
    const updateData: any = {};
    if (validatedData.display_name !== undefined)
      updateData.display_name = validatedData.display_name;
    if (validatedData.bio !== undefined) updateData.bio = validatedData.bio;
    if (validatedData.location !== undefined) updateData.location = validatedData.location;
    if (validatedData.website !== undefined) updateData.website = validatedData.website;
    if (validatedData.bannerUrl !== undefined) updateData.bannerUrl = validatedData.bannerUrl;
    if (validatedData.avatarUrl !== undefined) updateData.avatarUrl = validatedData.avatarUrl;
    if (validatedData.visibility !== undefined) updateData.visibility = validatedData.visibility;
    const updatedUser = await db.user.update({
      where: { id: user.id },
<<<<<<< HEAD
      data: {
        display_name: validatedData.display_name,
        bio: validatedData.bio,
        location: validatedData.location,
        website: validatedData.website,
        bannerUrl: validatedData.bannerUrl,
        avatarUrl: validatedData.avatarUrl,
        // Convert lowercase visibility to uppercase for Prisma enum
        visibility: validatedData.visibility
          ? (validatedData.visibility.toUpperCase() as 'PUBLIC' | 'FRIENDS' | 'PRIVATE')
          : undefined,
      },
=======
      data: updateData,
>>>>>>> 4e3ed4ba
      select: {
        id: true,
        username: true,
        display_name: true,
        bio: true,
        location: true,
        website: true,
        bannerUrl: true,
        avatarUrl: true,
        visibility: true,
      },
    });

    return NextResponse.json({ ok: true, data: updatedUser });
  } catch (error) {
    console.error('Profile update error:', error);

    if (error instanceof Error && error.name === 'ZodError') {
      return NextResponse.json({ ok: false, error: 'Invalid input data' }, { status: 400 });
    }

    return NextResponse.json({ ok: false, error: 'Internal server error' }, { status: 500 });
  }
}<|MERGE_RESOLUTION|>--- conflicted
+++ resolved
@@ -38,22 +38,7 @@
     if (validatedData.visibility !== undefined) updateData.visibility = validatedData.visibility;
     const updatedUser = await db.user.update({
       where: { id: user.id },
-<<<<<<< HEAD
-      data: {
-        display_name: validatedData.display_name,
-        bio: validatedData.bio,
-        location: validatedData.location,
-        website: validatedData.website,
-        bannerUrl: validatedData.bannerUrl,
-        avatarUrl: validatedData.avatarUrl,
-        // Convert lowercase visibility to uppercase for Prisma enum
-        visibility: validatedData.visibility
-          ? (validatedData.visibility.toUpperCase() as 'PUBLIC' | 'FRIENDS' | 'PRIVATE')
-          : undefined,
-      },
-=======
       data: updateData,
->>>>>>> 4e3ed4ba
       select: {
         id: true,
         username: true,
