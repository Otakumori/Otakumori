--- conflicted
+++ resolved
@@ -127,14 +127,7 @@
     if (validatedData.settings !== undefined) updateData.settings = validatedData.settings;
     const updatedParty = await db.party.update({
       where: { id: params.id },
-<<<<<<< HEAD
-      data: {
-        ...validatedData,
-        settings: validatedData.settings as any,
-      },
-=======
       data: updateData,
->>>>>>> 4e3ed4ba
       include: {
         leader: {
           select: {
