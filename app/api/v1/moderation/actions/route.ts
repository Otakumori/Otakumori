--- conflicted
+++ resolved
@@ -79,16 +79,7 @@
     }
 
     const action = await db.moderationAction.create({
-<<<<<<< HEAD
-      data: {
-        ...validatedData,
-        details: validatedData.details as any,
-        moderatorId: userId,
-        expiresAt: validatedData.expiresAt ? new Date(validatedData.expiresAt) : undefined,
-      },
-=======
       data: actionData,
->>>>>>> 4e3ed4ba
       include: {
         user: {
           select: {
