// DEPRECATED: This component is a duplicate. Use app\api\webhooks\stripe\route.ts instead.
import { type NextRequest, NextResponse } from 'next/server';
import { auth } from '@clerk/nextjs/server';
import { db } from '@/lib/db';
import { Prisma } from '@prisma/client';
import {
  UserReportCreateSchema,
  ReportListRequestSchema,
} from '@/app/lib/contracts';
import { logger } from '@/app/lib/logger';

export async function GET(request: NextRequest) {
  try {
    const { userId } = await auth();
    if (!userId) {
      return NextResponse.json({ ok: false, error: 'Unauthorized' }, { status: 401 });
    }

    // Check if user has moderator permissions
    const moderatorRole = await db.moderatorRole.findFirst({
      where: {
        userId: userId,
        isActive: true,
      },
    });

    if (!moderatorRole) {
      return NextResponse.json({ ok: false, error: 'Insufficient permissions' }, { status: 403 });
    }

    const { searchParams } = new URL(request.url);
    const query = {
      status: searchParams.get('status') || undefined,
      priority: searchParams.get('priority') || undefined,
      contentType: searchParams.get('contentType') || undefined,
      assignedModeratorId: searchParams.get('assignedModeratorId') || undefined,
      limit: parseInt(searchParams.get('limit') || '20'),
      offset: parseInt(searchParams.get('offset') || '0'),
    };

    const validatedQuery = ReportListRequestSchema.parse(query);

    // Build where clause
    const where: any = {};
    if (validatedQuery.status) where.status = validatedQuery.status;
    if (validatedQuery.priority) where.priority = validatedQuery.priority;
    if (validatedQuery.contentType) where.contentType = validatedQuery.contentType;
    if (validatedQuery.assignedModeratorId)
      where.assignedModeratorId = validatedQuery.assignedModeratorId;

    // Get reports with related data
    const [reports, totalCount] = await Promise.all([
      db.userReport.findMany({
        where,
        include: {
          reporter: {
            select: {
              id: true,
              username: true,
              display_name: true,
              avatarUrl: true,
            },
          },
          reportedUser: {
            select: {
              id: true,
              username: true,
              display_name: true,
              avatarUrl: true,
            },
          },
          assignedModerator: {
            select: {
              id: true,
              username: true,
              display_name: true,
              avatarUrl: true,
            },
          },
        },
        orderBy: [
          { priority: 'desc' }, // urgent, high, medium, low
          { createdAt: 'desc' },
        ],
        take: validatedQuery.limit,
        skip: validatedQuery.offset,
      }),
      db.userReport.count({ where }),
    ]);

    const transformedReports = reports.map((report) => ({
      ...report,
      createdAt: report.createdAt.toISOString(),
      resolvedAt: report.resolvedAt?.toISOString(),
    }));

    return NextResponse.json({
      ok: true,
      data: {
        reports: transformedReports,
        totalCount,
        hasMore: validatedQuery.offset + validatedQuery.limit < totalCount,
      },
    });
  } catch (error) {
    logger.error('Failed to fetch reports', {
      extra: { error: error instanceof Error ? error.message : 'Unknown error' },
    });
    return NextResponse.json({ ok: false, error: 'Failed to fetch reports' }, { status: 500 });
  }
}

export async function POST(request: NextRequest) {
  try {
    const { userId } = await auth();
    if (!userId) {
      return NextResponse.json({ ok: false, error: 'Unauthorized' }, { status: 401 });
    }

    const body = await request.json();
    const validatedData = UserReportCreateSchema.parse(body);

    // Check if user is trying to report themselves
    if (validatedData.reportedUserId === userId) {
      return NextResponse.json({ ok: false, error: 'Cannot report yourself' }, { status: 400 });
    }

    // Check if user has already reported this content
    const existingReportWhere: Prisma.UserReportWhereInput = {
      reporterId: userId,
      contentType: validatedData.contentType,
      status: {
        in: ['pending', 'reviewed'],
      },
    };
    if (validatedData.contentId !== undefined) {
      existingReportWhere.contentId = validatedData.contentId;
    }
    if (validatedData.reportedUserId !== undefined) {
      existingReportWhere.reportedUserId = validatedData.reportedUserId ?? null;
    }

    const existingReport = await db.userReport.findFirst({
      where: existingReportWhere,
    });

    if (existingReport) {
      return NextResponse.json(
        { ok: false, error: 'You have already reported this content' },
        { status: 400 },
      );
    }

    const reportData: Prisma.UserReportUncheckedCreateInput = {
      reporterId: userId,
      contentType: validatedData.contentType,
      reason: validatedData.reason,
    };
    if (validatedData.reportedUserId !== undefined) {
      reportData.reportedUserId = validatedData.reportedUserId ?? null;
    }
    if (validatedData.contentId !== undefined) {
      reportData.contentId = validatedData.contentId;
    }
    if (validatedData.description !== undefined) {
      reportData.description = validatedData.description;
    }
    if (validatedData.evidence !== undefined) {
      reportData.evidence = validatedData.evidence;
    }

    // Create the report
    const report = await db.userReport.create({
<<<<<<< HEAD
      data: {
        ...validatedData,
        evidence: validatedData.evidence as any,
        reporterId: userId,
      },
=======
      data: reportData,
>>>>>>> 4e3ed4ba
      include: {
        reporter: {
          select: {
            id: true,
            username: true,
            display_name: true,
            avatarUrl: true,
          },
        },
        reportedUser: {
          select: {
            id: true,
            username: true,
            display_name: true,
            avatarUrl: true,
          },
        },
      },
    });

    const transformedReport = {
      ...report,
      createdAt: report.createdAt.toISOString(),
      resolvedAt: report.resolvedAt?.toISOString(),
    };

    logger.info('User report created', {
      extra: {
        reportId: report.id,
        reporterId: userId,
        contentType: validatedData.contentType,
        reason: validatedData.reason,
      },
    });

    return NextResponse.json(
      {
        ok: true,
        data: transformedReport,
      },
      { status: 201 },
    );
  } catch (error) {
    logger.error('Failed to create report', {
      extra: { error: error instanceof Error ? error.message : 'Unknown error' },
    });
    return NextResponse.json({ ok: false, error: 'Failed to create report' }, { status: 500 });
  }
}<|MERGE_RESOLUTION|>--- conflicted
+++ resolved
@@ -171,15 +171,7 @@
 
     // Create the report
     const report = await db.userReport.create({
-<<<<<<< HEAD
-      data: {
-        ...validatedData,
-        evidence: validatedData.evidence as any,
-        reporterId: userId,
-      },
-=======
       data: reportData,
->>>>>>> 4e3ed4ba
       include: {
         reporter: {
           select: {
