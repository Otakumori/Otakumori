import { type NextRequest, NextResponse } from 'next/server';
import { Webhook } from 'svix';
import { headers } from 'next/headers';
import { env } from '@/env.mjs';
import { db } from '@/lib/db';
import { type WebhookEvent } from '@clerk/nextjs/server';

export async function POST(request: NextRequest) {
  const WEBHOOK_SECRET = env.CLERK_WEBHOOK_SECRET;

  if (!WEBHOOK_SECRET) {
    throw new Error('Please add CLERK_WEBHOOK_SECRET to .env.local');
  }

  // Get the headers
  const headerPayload = await headers();
  const svix_id = headerPayload.get('svix-id');
  const svix_timestamp = headerPayload.get('svix-timestamp');
  const svix_signature = headerPayload.get('svix-signature');

  // If there are no headers, error out
  if (!svix_id || !svix_timestamp || !svix_signature) {
    return new NextResponse('Error occured -- no svix headers', {
      status: 400,
    });
  }

  // Get the body
  const payload = await request.text();
  const body = JSON.parse(payload);
  
  // Log webhook event type for debugging
  console.warn('Clerk webhook payload type:', body.type || 'unknown');

  // Create a new Svix instance with your secret.
  const wh = new Webhook(WEBHOOK_SECRET);

  let evt: WebhookEvent;

  // Verify the payload with the headers
  try {
    evt = wh.verify(payload, {
      'svix-id': svix_id,
      'svix-timestamp': svix_timestamp,
      'svix-signature': svix_signature,
    }) as WebhookEvent;
  } catch (err) {
    console.error('Error verifying webhook:', err);
    return new NextResponse('Error occured', {
      status: 400,
    });
  }

<<<<<<< HEAD
  // Handle the webhook
  const eventType = evt.type;

  if (eventType === 'user.created') {
    const { id, email_addresses, first_name, last_name, image_url } = evt.data;

    try {
      // Create user profile in database
      await db.user.create({
        data: {
          id: id,
          email: email_addresses[0]?.email_address || '',
          username: `user_${id.slice(0, 8)}`,
          display_name: `${first_name || ''} ${last_name || ''}`.trim() || 'Anonymous',
          avatarUrl: image_url || null,
          clerkId: id,
          visibility: 'PUBLIC',
          createdAt: new Date(),
        },
      });
=======
  const type: string = evt.type;

  // Core user sync
  if (type === 'user.created' || type === 'user.updated') {
    const u = evt.data as ClerkUser;
    const email = getPrimaryEmail(u);
    const userData = {
      clerkId: u.id,
      email,
      username: u.username ?? null,
      firstName: u.first_name ?? null,
      lastName: u.last_name ?? null,
      imageUrl: u.image_url ?? null,
    };

    const updateData: any = {};
    if (userData.email) updateData.email = userData.email;
    if (userData.username) updateData.username = userData.username;
    if (userData.firstName && userData.lastName) {
      updateData.display_name = `${userData.firstName} ${userData.lastName}`;
    }
    if (userData.imageUrl) updateData.avatarUrl = userData.imageUrl;

    const createData: any = {
      clerkId: u.id,
      email: userData.email || '',
      username: userData.username || `user_${u.id.slice(0, 8)}`,
      wallet: { create: { petals: 0, runes: 0 } },
      profile: { create: {} },
    };
    if (userData.firstName && userData.lastName) {
      createData.display_name = `${userData.firstName} ${userData.lastName}`;
    }
    if (userData.imageUrl) createData.avatarUrl = userData.imageUrl;

    await prisma.user.upsert({
      where: { clerkId: u.id },
      update: updateData,
      create: createData,
    });
>>>>>>> 4e3ed4ba

      // `User profile created for ${id}`
    } catch (error) {
      console.error('Error creating user profile:', error);
      // Don't throw error to avoid webhook retry
    }
  }

  if (eventType === 'user.updated') {
    const { id, email_addresses, first_name, last_name, image_url } = evt.data;

    try {
      // Update user profile in database
      await db.user.update({
        where: { id },
        data: {
          email: email_addresses[0]?.email_address || '',
          display_name: `${first_name || ''} ${last_name || ''}`.trim() || 'Anonymous',
          avatarUrl: image_url || null,
        },
      });

      // `User profile updated for ${id}`
    } catch (error) {
      console.error('Error updating user profile:', error);
    }
  }

  if (eventType === 'user.deleted') {
    const { id } = evt.data;

    try {
      // Soft delete user profile
      await db.user.update({
        where: { id },
        data: {
          visibility: 'PRIVATE',
        },
      });

      // `User profile soft deleted for ${id}`
    } catch (error) {
      console.error('Error soft deleting user profile:', error);
    }
  }

  return new NextResponse('', { status: 200 });
}<|MERGE_RESOLUTION|>--- conflicted
+++ resolved
@@ -51,7 +51,6 @@
     });
   }
 
-<<<<<<< HEAD
   // Handle the webhook
   const eventType = evt.type;
 
@@ -72,21 +71,6 @@
           createdAt: new Date(),
         },
       });
-=======
-  const type: string = evt.type;
-
-  // Core user sync
-  if (type === 'user.created' || type === 'user.updated') {
-    const u = evt.data as ClerkUser;
-    const email = getPrimaryEmail(u);
-    const userData = {
-      clerkId: u.id,
-      email,
-      username: u.username ?? null,
-      firstName: u.first_name ?? null,
-      lastName: u.last_name ?? null,
-      imageUrl: u.image_url ?? null,
-    };
 
     const updateData: any = {};
     if (userData.email) updateData.email = userData.email;
@@ -113,12 +97,21 @@
       update: updateData,
       create: createData,
     });
->>>>>>> 4e3ed4ba
 
-      // `User profile created for ${id}`
-    } catch (error) {
-      console.error('Error creating user profile:', error);
-      // Don't throw error to avoid webhook retry
+    return NextResponse.json({ ok: true });
+  }
+
+  // Email updates (keep primary email in sync)
+  if (type === 'email.created' || type === 'email.updated') {
+    const u = evt.data as ClerkUser;
+    const email = getPrimaryEmail(u);
+    if (email) {
+      await prisma.user
+        .update({
+          where: { clerkId: u.id },
+          data: { email },
+        })
+        .catch(() => {});
     }
   }
 
