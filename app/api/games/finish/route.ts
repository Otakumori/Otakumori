import { NextResponse } from 'next/server';
import { auth } from '@clerk/nextjs/server';
import { z } from 'zod';

import { GAME_FLAGS } from '@/config/games';
import { logger } from '@/app/lib/logger';
import { db } from '@/lib/db';

export const runtime = 'nodejs';
export const maxDuration = 10;

const MAX_TOP = 25;

const BodySchema = z.object({
  game: z.string().min(1),
  score: z.number(),
  durationMs: z.number().optional(),
  stats: z
    .object({
      diff: z.string().optional(),
    })
    .catch({}),
});

// Type alias for validated request body
export type GameFinishBody = z.infer<typeof BodySchema>;

type LeaderboardEntry = {
  userId: string;
  score: number;
  diff: string | null;
  updatedAt: Date;
};

export async function POST(request: Request) {
  const { userId } = await auth();
  const parsed = BodySchema.safeParse(await request.json().catch(() => null));

  if (!parsed.success) {
    return NextResponse.json({ ok: false, error: 'bad_input' }, { status: 400 });
  }

  const body: GameFinishBody = parsed.data;
  const flags = GAME_FLAGS[body.game as keyof typeof GAME_FLAGS];

  if (!flags?.enabled) {
    return NextResponse.json({ ok: false, error: 'game_disabled' }, { status: 400 });
  }

  if (flags.practice) {
    return NextResponse.json({ ok: true, practice: true });
  }

  const score = clamp(Math.trunc(body.score), 0, 10_000_000);
<<<<<<< HEAD
  const diff = typeof body.stats.diff === 'string' ? body.stats.diff : null;
=======
  const diff = typeof body.stats.diff === 'string' ? body.stats.diff : undefined;
>>>>>>> 4e3ed4ba

  if (!userId) {
    return NextResponse.json({ ok: true, guest: true, score });
  }

  const playerId = userId;
  const petalsGranted = calculatePetals(body.game, score);

  if (petalsGranted > 0) {
<<<<<<< HEAD
    logger.info('petals_granted', { userId, extra: { game: body.game, score, petalsGranted } });
=======
    logger.info('petals_granted', {
      userId: playerId,
      game: body.game,
      extra: {
        score,
        petalsGranted,
      },
    });
>>>>>>> 4e3ed4ba
    // TODO: integrate with petals ledger + achievements once migrations are stable
  }

  let personalBest = false;

  try {
<<<<<<< HEAD
    const previous = await db.leaderboardScore.findFirst({
      where: {
        userId,
        game: body.game,
        diff: diff ?? null,
      },
    });

    if (!previous || score > previous.score) {
      if (previous) {
        await db.leaderboardScore.update({
          where: { id: previous.id },
          data: {
            score,
            statsJson: body.stats ?? {},
          },
        });
      } else {
        await db.leaderboardScore.create({
          data: {
            userId,
=======
    if (diff) {
      const previous = await db.leaderboardScore.findUnique({
        where: {
          userId_game_diff: {
            userId: playerId,
>>>>>>> 4e3ed4ba
            game: body.game,
            diff: diff ?? null,
            score,
            statsJson: body.stats ?? {},
          },
<<<<<<< HEAD
        });
      }
=======
        },
      });

      if (!previous || score > previous.score) {
        await db.leaderboardScore.upsert({
          where: {
            userId_game_diff: {
              userId: playerId,
              game: body.game,
              diff,
            },
          },
          create: {
            userId: playerId,
            game: body.game,
            diff,
            score,
            statsJson: body.stats ?? {},
          },
          update: {
            score,
            statsJson: body.stats ?? {},
          },
        });

        personalBest = true;
      }
    } else {
      const previous = await db.leaderboardScore.findFirst({
        where: {
          userId: playerId,
          game: body.game,
          diff: null,
        },
      });
>>>>>>> 4e3ed4ba

      if (!previous || score > previous.score) {
        if (previous) {
          await db.leaderboardScore.update({
            where: { id: previous.id },
            data: {
              score,
              statsJson: body.stats ?? {},
            },
          });
        } else {
          await db.leaderboardScore.create({
            data: {
              userId: playerId,
              game: body.game,
              diff: null,
              score,
              statsJson: body.stats ?? {},
            },
          });
        }

        personalBest = true;
      }
    }
  } catch (error) {
    logger.error('leaderboard upsert error', { extra: { error } });
  }

  const top = await db.leaderboardScore.findMany({
<<<<<<< HEAD
    where: {
      game: body.game,
      ...(diff ? { diff } : {}),
    },
=======
    where: diff
      ? {
          game: body.game,
          diff,
        }
      : {
          game: body.game,
          diff: null,
        },
>>>>>>> 4e3ed4ba
    orderBy: [{ score: 'desc' }, { updatedAt: 'asc' }],
    take: MAX_TOP,
  });

  return NextResponse.json({
    ok: true,
    score,
    petalsGranted,
    personalBest,
    top: top.map(formatLeaderboardEntry),
  });
}

function formatLeaderboardEntry(entry: LeaderboardEntry) {
  return {
    userId: entry.userId,
    score: entry.score,
    diff: entry.diff,
    updatedAt: entry.updatedAt.toISOString(),
  };
}

function clamp(value: number, min: number, max: number) {
  return Math.max(min, Math.min(max, value));
}

function mapRange(value: number, inMin: number, inMax: number, outMin: number, outMax: number) {
  if (inMax === inMin) return outMin;
  const t = (value - inMin) / (inMax - inMin);
  return outMin + t * (outMax - outMin);
}

function calculatePetals(game: string, score: number) {
  const grants: Record<string, (s: number) => number> = {
    samurai_petal_slice: (s) => clamp(Math.round(mapRange(s, 0, 5000, 5, 35)), 0, 50),
    anime_memory_match: (s) => clamp(Math.round(mapRange(s, 0, 2000, 5, 25)), 0, 30),
    bubble_pop_gacha: (s) => clamp(Math.round(mapRange(s, 0, 1500, 5, 20)), 0, 25),
    rhythm_beat_em_up: (s) => clamp(Math.round(mapRange(s, 0, 8000, 10, 60)), 0, 80),
  };

  return grants[game]?.(score) ?? 0;
}<|MERGE_RESOLUTION|>--- conflicted
+++ resolved
@@ -52,11 +52,7 @@
   }
 
   const score = clamp(Math.trunc(body.score), 0, 10_000_000);
-<<<<<<< HEAD
-  const diff = typeof body.stats.diff === 'string' ? body.stats.diff : null;
-=======
   const diff = typeof body.stats.diff === 'string' ? body.stats.diff : undefined;
->>>>>>> 4e3ed4ba
 
   if (!userId) {
     return NextResponse.json({ ok: true, guest: true, score });
@@ -66,9 +62,6 @@
   const petalsGranted = calculatePetals(body.game, score);
 
   if (petalsGranted > 0) {
-<<<<<<< HEAD
-    logger.info('petals_granted', { userId, extra: { game: body.game, score, petalsGranted } });
-=======
     logger.info('petals_granted', {
       userId: playerId,
       game: body.game,
@@ -77,51 +70,22 @@
         petalsGranted,
       },
     });
->>>>>>> 4e3ed4ba
     // TODO: integrate with petals ledger + achievements once migrations are stable
   }
 
   let personalBest = false;
 
   try {
-<<<<<<< HEAD
-    const previous = await db.leaderboardScore.findFirst({
-      where: {
-        userId,
-        game: body.game,
-        diff: diff ?? null,
-      },
-    });
-
-    if (!previous || score > previous.score) {
-      if (previous) {
-        await db.leaderboardScore.update({
-          where: { id: previous.id },
-          data: {
-            score,
-            statsJson: body.stats ?? {},
-          },
-        });
-      } else {
-        await db.leaderboardScore.create({
-          data: {
-            userId,
-=======
     if (diff) {
       const previous = await db.leaderboardScore.findUnique({
         where: {
           userId_game_diff: {
             userId: playerId,
->>>>>>> 4e3ed4ba
             game: body.game,
             diff: diff ?? null,
             score,
             statsJson: body.stats ?? {},
           },
-<<<<<<< HEAD
-        });
-      }
-=======
         },
       });
 
@@ -157,7 +121,6 @@
           diff: null,
         },
       });
->>>>>>> 4e3ed4ba
 
       if (!previous || score > previous.score) {
         if (previous) {
@@ -188,12 +151,6 @@
   }
 
   const top = await db.leaderboardScore.findMany({
-<<<<<<< HEAD
-    where: {
-      game: body.game,
-      ...(diff ? { diff } : {}),
-    },
-=======
     where: diff
       ? {
           game: body.game,
@@ -203,7 +160,6 @@
           game: body.game,
           diff: null,
         },
->>>>>>> 4e3ed4ba
     orderBy: [{ score: 'desc' }, { updatedAt: 'asc' }],
     take: MAX_TOP,
   });
