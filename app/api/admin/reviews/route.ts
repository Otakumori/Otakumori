--- conflicted
+++ resolved
@@ -6,13 +6,7 @@
 
 export async function GET(req: Request) {
   try {
-<<<<<<< HEAD
-    const admin = await requireAdmin();
-    // admin is { id: string } on success
-    console.warn(`Admin ${admin.id} requested reviews`);
-=======
     await requireAdmin();
->>>>>>> 4e3ed4ba
   } catch (error) {
     console.error('Admin auth failed for reviews GET:', error);
     return NextResponse.json({ ok: false }, { status: 401 });
