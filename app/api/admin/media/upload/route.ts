--- conflicted
+++ resolved
@@ -1,27 +1,13 @@
-<<<<<<< HEAD
-// DEPRECATED: This component is a duplicate. Use app\api\webhooks\stripe\route.ts instead.
-import { NextResponse } from 'next/server';
-import { put } from '@vercel/blob';
-import { auth, currentUser } from '@clerk/nextjs/server';
-import { env } from '@/env.mjs';
-=======
 import { NextResponse } from "next/server";
 import { put } from "@vercel/blob";
 import { auth, currentUser } from "@clerk/nextjs/server";
->>>>>>> 4e3ed4ba
 
 export const runtime = "nodejs";
 
-<<<<<<< HEAD
-function assertEnv() {
-  if (!env.BLOB_READ_WRITE_TOKEN) {
-    throw new Error('Missing BLOB_READ_WRITE_TOKEN');
-=======
 function ensureBlobToken(): string {
   const token = process.env.BLOB_READ_WRITE_TOKEN;
   if (!token) {
     throw new Error("Missing BLOB_READ_WRITE_TOKEN");
->>>>>>> 4e3ed4ba
   }
   return token;
 }
@@ -55,11 +41,7 @@
       access: "public",
       contentType: file.type || "application/octet-stream",
       addRandomSuffix: false,
-<<<<<<< HEAD
-      token: env.BLOB_READ_WRITE_TOKEN,
-=======
       token,
->>>>>>> 4e3ed4ba
     });
 
     return NextResponse.json({ ok: true, url, path });
