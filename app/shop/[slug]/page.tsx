import type { Metadata } from 'next';
<<<<<<< HEAD
import ProductDetail from '@/app/components/shop/ProductDetail';
import FooterDark from '@/app/components/FooterDark';
import { printifyService } from '@/app/lib/printify/service';
=======
import { notFound } from 'next/navigation';
import StarfieldPurple from '../../components/StarfieldPurple';
// import NavBar from '../../components/NavBar'; // Removed to prevent nav overlay
import FooterDark from '../../components/FooterDark';
import ProductDetail from '../../components/shop/ProductDetail';
import { t } from '@/lib/microcopy';
>>>>>>> fcb16330

export const metadata: Metadata = {
  title: 'Product | Otaku-mori',
  description: 'Product details and variants.',
};

async function loadProduct(id: string) {
  // Try Printify first
  try {
    const p = await printifyService.getProduct(id);
    const images = Array.isArray((p as any).images)
      ? (p as any).images.map((img: any) => img?.src).filter(Boolean)
      : [];
    const variants = Array.isArray((p as any).variants)
      ? (p as any).variants.map((v: any) => ({
          id: String(v.id),
          name: `Variant #${v.id}`,
          price: typeof v.price === 'number' ? v.price / 100 : 0,
          inStock: !!v.in_stock && !!v.is_enabled,
        }))
      : [];
    const price = variants[0]?.price ?? 0;
    return {
      id: p.id,
      name: p.title,
      description: (p as any).description ?? '',
      image: images[0] || '/placeholder-product.jpg',
      images,
      slug: p.id,
      price,
      variants,
      inStock: variants.some((v: any) => v.inStock) || true,
      category: ((p as any).tags && (p as any).tags[0]) || undefined,
    };
  } catch {
    // Fallback: fetch from Prisma-backed endpoint
    try {
      const res = await fetch(`${process.env.NEXT_PUBLIC_SITE_URL || ''}/api/v1/products/${id}`, {
        cache: 'no-store',
      });
      if (!res.ok) throw new Error('not_found');
      const json = await res.json();
      const d = json?.data;
      return {
        id: d.id,
        name: d.title,
        description: d.description || '',
        image: d.images?.[0] || '/placeholder-product.jpg',
        images: d.images || [],
        slug: d.id,
        price: d.price || 0,
        variants: (d.variants || []).map((v: any) => ({
          id: v.id,
          name: `Variant #${v.printifyVariantId ?? v.id}`,
          price: typeof v.priceCents === 'number' ? v.priceCents / 100 : 0,
          inStock: !!v.inStock,
        })),
        inStock: true,
        category: d.category || undefined,
      };
    } catch {
      return null;
    }
  }
}

export default async function ProductPage({ params }: { params: { slug: string } }) {
  const product = await loadProduct(params.slug);
  if (!product) {
    return (
      <main className="min-h-screen bg-[#080611] pt-24">
        <div className="mx-auto max-w-5xl px-4">
          <h1 className="text-2xl font-semibold text-white">Product not found</h1>
        </div>
      </main>
    );
  }
  return (
    <>
<<<<<<< HEAD
      <main className="relative z-10 min-h-screen bg-[#080611] pt-24">
        <div className="mx-auto max-w-6xl px-4 py-8 md:px-6">
=======
      <StarfieldPurple />
      {/* NavBar removed to prevent overlay */}
      <main className="relative z-10 min-h-screen">
        <div className="mx-auto max-w-7xl px-4 py-8 md:px-6">
>>>>>>> fcb16330
          <ProductDetail product={product} />
        </div>
      </main>
      <FooterDark />
    </>
  );
}
<|MERGE_RESOLUTION|>--- conflicted
+++ resolved
@@ -1,80 +1,44 @@
 import type { Metadata } from 'next';
-<<<<<<< HEAD
-import ProductDetail from '@/app/components/shop/ProductDetail';
-import FooterDark from '@/app/components/FooterDark';
-import { printifyService } from '@/app/lib/printify/service';
-=======
 import { notFound } from 'next/navigation';
 import StarfieldPurple from '../../components/StarfieldPurple';
 // import NavBar from '../../components/NavBar'; // Removed to prevent nav overlay
 import FooterDark from '../../components/FooterDark';
 import ProductDetail from '../../components/shop/ProductDetail';
 import { t } from '@/lib/microcopy';
->>>>>>> fcb16330
 
-export const metadata: Metadata = {
-  title: 'Product | Otaku-mori',
-  description: 'Product details and variants.',
-};
+export const runtime = 'nodejs';
 
-async function loadProduct(id: string) {
-  // Try Printify first
+async function getProduct(slug: string) {
   try {
-    const p = await printifyService.getProduct(id);
-    const images = Array.isArray((p as any).images)
-      ? (p as any).images.map((img: any) => img?.src).filter(Boolean)
-      : [];
-    const variants = Array.isArray((p as any).variants)
-      ? (p as any).variants.map((v: any) => ({
-          id: String(v.id),
-          name: `Variant #${v.id}`,
-          price: typeof v.price === 'number' ? v.price / 100 : 0,
-          inStock: !!v.in_stock && !!v.is_enabled,
-        }))
-      : [];
-    const price = variants[0]?.price ?? 0;
+    const response = await fetch(`${process.env.NEXT_PUBLIC_SITE_URL || ''}/api/v1/products/${slug}`, {
+      next: { revalidate: 300 },
+    });
+
+    if (!response.ok) return null;
+    return response.json();
+  } catch {
+    return null;
+  }
+}
+
+export async function generateMetadata({ params }: { params: { slug: string } }): Promise<Metadata> {
+  const product = await getProduct(params.slug);
+  
+  if (!product) {
     return {
-      id: p.id,
-      name: p.title,
-      description: (p as any).description ?? '',
-      image: images[0] || '/placeholder-product.jpg',
-      images,
-      slug: p.id,
-      price,
-      variants,
-      inStock: variants.some((v: any) => v.inStock) || true,
-      category: ((p as any).tags && (p as any).tags[0]) || undefined,
+      title: 'Product Not Found — Otaku-mori',
     };
-  } catch {
-    // Fallback: fetch from Prisma-backed endpoint
-    try {
-      const res = await fetch(`${process.env.NEXT_PUBLIC_SITE_URL || ''}/api/v1/products/${id}`, {
-        cache: 'no-store',
-      });
-      if (!res.ok) throw new Error('not_found');
-      const json = await res.json();
-      const d = json?.data;
-      return {
-        id: d.id,
-        name: d.title,
-        description: d.description || '',
-        image: d.images?.[0] || '/placeholder-product.jpg',
-        images: d.images || [],
-        slug: d.id,
-        price: d.price || 0,
-        variants: (d.variants || []).map((v: any) => ({
-          id: v.id,
-          name: `Variant #${v.printifyVariantId ?? v.id}`,
-          price: typeof v.priceCents === 'number' ? v.priceCents / 100 : 0,
-          inStock: !!v.inStock,
-        })),
-        inStock: true,
-        category: d.category || undefined,
-      };
-    } catch {
-      return null;
-    }
   }
+
+  return {
+    title: `${product.name} — Otaku-mori`,
+    description: product.description || `Shop ${product.name} at Otaku-mori`,
+    openGraph: {
+      title: product.name,
+      description: product.description || `Shop ${product.name} at Otaku-mori`,
+      images: [product.image],
+    },
+  };
 }
 
 export default async function ProductPage({ params }: { params: { slug: string } }) {
@@ -90,15 +54,10 @@
   }
   return (
     <>
-<<<<<<< HEAD
-      <main className="relative z-10 min-h-screen bg-[#080611] pt-24">
-        <div className="mx-auto max-w-6xl px-4 py-8 md:px-6">
-=======
       <StarfieldPurple />
       {/* NavBar removed to prevent overlay */}
       <main className="relative z-10 min-h-screen">
         <div className="mx-auto max-w-7xl px-4 py-8 md:px-6">
->>>>>>> fcb16330
           <ProductDetail product={product} />
         </div>
       </main>
