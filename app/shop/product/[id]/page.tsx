<<<<<<< HEAD
import { redirect } from 'next/navigation';
=======
// DEPRECATED: This component is a duplicate. Use app\sign-in\[[...sign-in]]\page.tsx instead.
'use client';
import { useEffect, useState } from 'react';
import { useParams } from 'next/navigation';
import Image from 'next/image';
import { Button } from '@/components/ui/button';
import { Card } from '@/app/components/ui/card';
import Link from 'next/link';
import NSFWAffirmNote from '@/components/NSFWAffirmNote';
import { t } from '@/lib/microcopy';
>>>>>>> fcb16330

export default function LegacyProductRoute({ params }: { params: { id: string } }) {
  redirect(`/shop/${params.id}`);
}
<|MERGE_RESOLUTION|>--- conflicted
+++ resolved
@@ -1,6 +1,3 @@
-<<<<<<< HEAD
-import { redirect } from 'next/navigation';
-=======
 // DEPRECATED: This component is a duplicate. Use app\sign-in\[[...sign-in]]\page.tsx instead.
 'use client';
 import { useEffect, useState } from 'react';
@@ -11,8 +8,263 @@
 import Link from 'next/link';
 import NSFWAffirmNote from '@/components/NSFWAffirmNote';
 import { t } from '@/lib/microcopy';
->>>>>>> fcb16330
-
-export default function LegacyProductRoute({ params }: { params: { id: string } }) {
-  redirect(`/shop/${params.id}`);
+
+interface ProductVariant {
+  id: string;
+  title: string;
+  price: number;
+  is_enabled: boolean;
+  is_default: boolean;
+  sku: string;
 }
+
+interface Product {
+  id: string;
+  title: string;
+  description: string;
+  image_url: string;
+  price: number;
+  currency: string;
+  isNSFW?: boolean;
+  variants?: ProductVariant[];
+  category?: string;
+  tags?: string[];
+}
+
+export default function ProductDetailPage() {
+  const params = useParams();
+  const productId = params.id as string;
+
+  const [product, setProduct] = useState<Product | null>(null);
+  const [loading, setLoading] = useState(true);
+  const [error, setError] = useState<string | null>(null);
+  const [selectedVariant, setSelectedVariant] = useState<ProductVariant | null>(null);
+  const [quantity, setQuantity] = useState(1);
+
+  useEffect(() => {
+    const fetchProduct = async () => {
+      try {
+        setLoading(true);
+        const response = await fetch(`/api/v1/products/${productId}`);
+        if (!response.ok) {
+          throw new Error(`Failed to fetch product: ${response.statusText}`);
+        }
+        const json = await response.json();
+        const p = json?.data;
+        if (!p) {
+          setError('Product not found');
+          return;
+        }
+        const shaped: Product = {
+          id: p.id,
+          title: p.title,
+          description: p.description,
+          image_url: p.images?.[0],
+          price: p.price,
+          currency: 'USD',
+          variants: (p.variants ?? []).map((v: any) => ({
+            id: v.id,
+            title: String(v.printifyVariantId ?? 'Variant'),
+            price: (v.priceCents ?? 0) / 100,
+            is_enabled: v.isEnabled,
+            is_default: false,
+            sku: String(v.printifyVariantId ?? v.id),
+          })),
+        };
+        setProduct(shaped);
+        if (shaped.variants && shaped.variants.length > 0) {
+          setSelectedVariant(shaped.variants[0]);
+        }
+      } catch (err) {
+        setError(
+          err instanceof Error ? err.message : 'An error occurred while fetching the product',
+        );
+        console.error('Error fetching product:', err);
+      } finally {
+        setLoading(false);
+      }
+    };
+
+    if (productId) {
+      void fetchProduct();
+    }
+  }, [productId]);
+
+  const handleAddToCart = async () => {
+    if (!selectedVariant || !product) return;
+
+    try {
+      // You can implement cart functionality here
+      console.log('Adding to cart:', {
+        productId: product.id,
+        variantId: selectedVariant.id,
+        quantity,
+        price: selectedVariant.price,
+      });
+      // Example: await addToCart(product.id, quantity, selectedVariant.id);
+    } catch (error) {
+      console.error('Failed to add to cart:', error);
+    }
+  };
+
+  if (loading) {
+    return (
+      <div className="mx-auto max-w-7xl px-4 sm:px-6 lg:px-8 py-10">
+        <div className="flex min-h-[400px] items-center justify-center">
+          <div className="h-12 w-12 animate-spin rounded-full border-4 border-pink-500 border-t-transparent"></div>
+        </div>
+      </div>
+    );
+  }
+
+  if (error || !product) {
+    return (
+      <div className="mx-auto max-w-7xl px-4 sm:px-6 lg:px-8 py-10">
+        <div className="text-center py-12">
+          <div className="text-6xl mb-4">😔</div>
+          <h3 className="text-xl font-semibold mb-2">Product not found</h3>
+          <p className="text-white/60 mb-4">
+            {error || 'The product you are looking for does not exist.'}
+          </p>
+          <Link
+            href="/shop"
+            className="px-4 py-2 bg-white/10 hover:bg-white/20 rounded-lg transition-colors"
+          >
+            Back to Shop
+          </Link>
+        </div>
+      </div>
+    );
+  }
+
+  const imageUrl = product.image_url || '/images/products/placeholder.svg';
+  const currentPrice = selectedVariant?.price || product.price;
+  const currency = product.currency || 'USD';
+
+  return (
+    <div className="mx-auto max-w-7xl px-4 sm:px-6 lg:px-8 py-10">
+      {/* Breadcrumb */}
+      <nav className="mb-8">
+        <ol className="flex items-center space-x-2 text-sm text-white/60">
+          <li>
+            <Link href="/shop" className="hover:text-white">
+              {t("nav", "shop")}
+            </Link>
+          </li>
+          <li>/</li>
+          <li className="text-white">{product.title}</li>
+        </ol>
+      </nav>
+
+      {/* NSFW Affirmation Note */}
+      {product.isNSFW && <NSFWAffirmNote />}
+
+      <div className="grid grid-cols-1 lg:grid-cols-2 gap-12">
+        {/* Product Image */}
+        <div className="space-y-4">
+          <div className="relative aspect-square overflow-hidden rounded-lg border border-white/20">
+            <Image src={imageUrl} alt={product.title} fill className="object-cover" priority />
+          </div>
+
+          {/* Tags */}
+          {product.tags && product.tags.length > 0 && (
+            <div className="flex flex-wrap gap-2">
+              {product.tags.map((tag, index) => (
+                <span
+                  key={index}
+                  className="px-3 py-1 bg-pink-500/20 text-sm text-pink-200 rounded-full"
+                >
+                  {tag}
+                </span>
+              ))}
+            </div>
+          )}
+        </div>
+
+        {/* Product Info */}
+        <div className="space-y-6">
+          <div>
+            <h1 className="text-3xl font-bold text-white mb-2">{product.title}</h1>
+            {product.category && <p className="text-pink-400 text-sm">{product.category}</p>}
+          </div>
+
+          {/* Price */}
+          <div className="text-3xl font-bold text-pink-400">
+            {currency} {currentPrice.toFixed(2)}
+          </div>
+
+          {/* Description */}
+          {product.description && (
+            <Card className="p-6 bg-white/5 border-white/10">
+              <h3 className="text-lg font-semibold text-white mb-2">{t("shop", "description")}</h3>
+              <p className="text-white/80 leading-relaxed">{product.description}</p>
+            </Card>
+          )}
+
+          {/* Variants */}
+          {product.variants && product.variants.length > 1 && (
+            <Card className="p-6 bg-white/5 border-white/10">
+              <h3 className="text-lg font-semibold text-white mb-3">{t("shop", "options")}</h3>
+              <div className="grid grid-cols-2 gap-3">
+                {product.variants.map((variant) => (
+                  <button
+                    key={variant.id}
+                    onClick={() => setSelectedVariant(variant)}
+                    className={`p-3 rounded-lg border transition-colors ${
+                      selectedVariant?.id === variant.id
+                        ? 'border-pink-500 bg-pink-500/20 text-white'
+                        : 'border-white/20 bg-white/10 text-white/80 hover:border-white/40'
+                    }`}
+                    disabled={!variant.is_enabled}
+                  >
+                    <div className="text-sm font-medium">{variant.title}</div>
+                    <div className="text-xs opacity-60">
+                      {product.currency || 'USD'} {variant.price.toFixed(2)}
+                    </div>
+                    {!variant.is_enabled && <div className="text-xs text-red-400">{t("shop", "unavailable")}</div>}
+                  </button>
+                ))}
+              </div>
+            </Card>
+          )}
+
+          {/* Quantity */}
+          <div>
+            <label className="block text-sm font-medium text-white mb-2">Quantity</label>
+            <div className="flex items-center space-x-3">
+              <button
+                onClick={() => setQuantity(Math.max(1, quantity - 1))}
+                className="w-10 h-10 rounded-lg border border-white/20 bg-white/10 text-white hover:bg-white/20 transition-colors"
+              >
+                -
+              </button>
+              <span className="w-16 text-center text-white">{quantity}</span>
+              <button
+                onClick={() => setQuantity(quantity + 1)}
+                className="w-10 h-10 rounded-lg border border-white/20 bg-white/10 text-white hover:bg-white/20 transition-colors"
+              >
+                +
+              </button>
+            </div>
+          </div>
+
+          {/* Add to Cart */}
+          <Button
+            onClick={handleAddToCart}
+            disabled={!selectedVariant?.is_enabled}
+            className="w-full bg-pink-600 hover:bg-pink-700 text-lg py-4 disabled:opacity-50 disabled:cursor-not-allowed"
+          >
+            {selectedVariant?.is_enabled ? 'Add to Cart' : 'Unavailable'}
+          </Button>
+
+          {/* Back to Shop */}
+          <div className="text-center">
+            <Link href="/shop" className="text-pink-400 hover:text-pink-300 transition-colors">
+              ← Back to Shop
+            </Link>
+          </div>
+        </div>
+      </div>
+    </div>
+  );
+}
