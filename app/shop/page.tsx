import { Suspense } from 'react';
import type { Metadata } from 'next';
import { headers } from 'next/headers';
import StarfieldPurple from '../components/StarfieldPurple';
<<<<<<< HEAD
=======
// import NavBar from '../components/NavBar'; // Removed to prevent nav overlay
>>>>>>> fcb16330
import FooterDark from '../components/FooterDark';
import ShopCatalog from '../components/shop/ShopCatalog';
import { t } from '@/lib/microcopy';
import { env } from '@/server/env';
import { logger } from '@/app/lib/logger';

export const metadata: Metadata = {
  title: 'Shop — Otaku-mori',
  description: 'Discover anime gaming treasures and collectibles.',
};

<<<<<<< HEAD
async function loadProducts(searchParams: { sort?: string; q?: string; page?: string; category?: string }) {
  const params = new URLSearchParams();
  if (searchParams.q) params.set('q', searchParams.q);
  if (searchParams.page) params.set('page', searchParams.page);
  if (searchParams.category) params.set('category', searchParams.category);

  // Prefer live Printify-backed endpoint with graceful fallback
  const url = `/api/v1/shop/products?${params.toString()}`;
  try {
    const response = await fetch(`${process.env.NEXT_PUBLIC_SITE_URL || ''}${url}`, {
      next: { revalidate: 60 },
      cache: 'force-cache',
    });

    if (!response.ok) throw new Error('products_fetch_failed');
    const data = await response.json();
    const src = data?.data?.products || [];
    const products = src.map((p: any) => ({
      id: p.id,
      name: p.title,
      price: typeof p.price === 'number' ? p.price : 0,
      image: Array.isArray(p.images) && p.images.length > 0 ? p.images[0] : '/placeholder-product.jpg',
      slug: p.id, // use Printify id for PDP route
      category: p.category || undefined,
      inStock: p.available ?? true,
    }));
    return {
      products,
      total: data?.data?.total ?? products.length,
      page: parseInt(searchParams.page || '1', 10),
      totalPages: 1,
    };
  } catch {
    // Fallback: try DB-backed products API (seeded in dev)
    try {
      const fallback = await fetch(`${process.env.NEXT_PUBLIC_SITE_URL || ''}/api/v1/products?${params.toString()}`, {
        next: { revalidate: 60 },
      });
      if (!fallback.ok) throw new Error('fallback_failed');
      const json = await fallback.json();
      const items = json?.data?.items || [];
      const products = items.map((p: any) => ({
        id: p.id,
        name: p.title,
        price: typeof p.price === 'number' ? p.price : 0,
        image: Array.isArray(p.images) && p.images.length > 0 ? p.images[0] : '/placeholder-product.jpg',
        slug: p.id,
        category: p.category || undefined,
        inStock: true,
      }));
      return { products, total: json?.data?.count ?? products.length, page: 1, totalPages: 1 };
    } catch {
      return { products: [], total: 0, page: 1, totalPages: 1 };
    }
  }
=======
export const dynamic = "force-dynamic";

type ApiResponse = 
  | { ok: true; data: { items: Array<{ id?: string; title: string; images?: { src: string }[]; variants?: any[] }> } }
  | { ok: false; error: string; detail?: any };

async function loadPrintifyProducts(): Promise<ApiResponse> {
  try {
    // Use the request URL to construct the base URL dynamically
    const baseUrl = env.NODE_ENV === 'production' 
      ? 'https://www.otaku-mori.com' 
      : 'http://localhost:3000';
    const response = await fetch(`${baseUrl}/api/printify/products`, {
      headers: { 
        "x-req-id": headers().get("x-req-id") ?? "",
      },
      cache: "no-store",
    });
    
    if (!response.ok) {
      logger.warn("Printify API failed", { 
        extra: {
          status: response.status,
          statusText: response.statusText,
        }
      });
      return { ok: false, error: "Printify API unavailable" };
    }
    
    return await response.json();
  } catch (error) {
    logger.error("Failed to fetch from Printify API", undefined, undefined, error instanceof Error ? error : new Error(String(error)));
    return { ok: false, error: "Network error" };
  }
}

async function loadDbFallback() {
  try {
    const { PrismaClient } = await import("@prisma/client");
    const prisma = new PrismaClient();
    
    const products = await prisma.product.findMany({
      where: { active: true },
      include: {
        ProductVariant: {
          where: { isEnabled: true },
          take: 1,
        },
      },
      orderBy: { createdAt: "desc" },
      take: 24,
    });
    
    await prisma.$disconnect();
    
    return products.map(product => ({
      id: product.id,
      title: product.name,
      description: product.description || undefined,
      images: product.primaryImageUrl ? [{ src: product.primaryImageUrl }] : [],
      variants: product.ProductVariant.map(variant => ({
        id: variant.id,
        price: variant.priceCents ? variant.priceCents / 100 : 0,
        is_enabled: variant.isEnabled,
      })),
    }));
  } catch (error) {
    logger.error("Failed to load database fallback", undefined, undefined, error instanceof Error ? error : new Error(String(error)));
    return [];
  }
}

async function loadProducts(searchParams: { sort?: string; q?: string; page?: string; category?: string }) {
  logger.info("Loading products for shop page", { 
    extra: { searchParams }
  });
  
  // Try Printify first
  const printifyResult = await loadPrintifyProducts();
  
  let products: Array<{ 
    id: string; 
    title: string; 
    description?: string;
    images?: { src: string }[]; 
    variants?: any[];
  }> = [];
  
  if (printifyResult.ok && printifyResult.data.items.length > 0) {
    products = printifyResult.data.items.map(item => ({
      id: item.id || `printify_${Math.random()}`,
      title: item.title,
      images: item.images || [],
      variants: item.variants || [],
    }));
    
    logger.info("Loaded products from Printify", { 
      extra: { count: products.length }
    });
  } else {
    // Fallback to database
    logger.info("Falling back to database products");
    products = await loadDbFallback();
  }
  
  // Apply search/filter logic here if needed
  const filteredProducts = products.filter(product => {
    if (searchParams.q) {
      return product.title.toLowerCase().includes(searchParams.q.toLowerCase());
    }
    return true;
  });
  
  const page = parseInt(searchParams.page || '1');
  const perPage = 12;
  const total = filteredProducts.length;
  const totalPages = Math.ceil(total / perPage);
  const startIndex = (page - 1) * perPage;
  const endIndex = startIndex + perPage;
  const paginatedProducts = filteredProducts.slice(startIndex, endIndex);
  
  return {
    products: paginatedProducts,
    total,
    page,
    totalPages,
  };
>>>>>>> fcb16330
}

export default async function ShopPage({ 
  searchParams 
}: { 
  searchParams: { sort?: string; q?: string; page?: string; category?: string } 
}) {
  const data = await loadProducts(searchParams);

  return (
    <>
      <StarfieldPurple />
<<<<<<< HEAD
      <main className="relative z-10 min-h-screen" style={{ ['--om-star-duration-base' as any]: '680s' }}>
=======
      {/* NavBar removed to prevent overlay */}
      <main className="relative z-10 min-h-screen">
>>>>>>> fcb16330
        <div className="mx-auto max-w-7xl px-4 py-8 md:px-6">
          <div className="mb-8">
            <h1 className="text-3xl font-bold text-white md:text-4xl">
              {t('nav', 'shop')}
            </h1>
            <p className="mt-2 text-zinc-300/90">
              Discover treasures from the digital abyss
            </p>
          </div>
          
          <Suspense fallback={<ShopCatalogSkeleton />}>
<<<<<<< HEAD
            <ShopCatalog
              products={data.products || []}
=======
            <ShopCatalog 
              products={data.products.map(p => ({
                id: p.id,
                name: p.title,
                price: p.variants?.[0]?.price || 0,
                image: p.images?.[0]?.src || '',
                slug: p.id,
              }))}
>>>>>>> fcb16330
              total={data.total || 0}
              currentPage={parseInt(searchParams.page || '1')}
              totalPages={data.totalPages || 1}
              searchParams={searchParams}
            />
          </Suspense>
        </div>
      </main>
      <FooterDark />
    </>
  );
}

function ShopCatalogSkeleton() {
  return (
    <div className="space-y-6">
      <div className="h-12 bg-white/5 rounded-2xl animate-pulse" />
      <div className="grid grid-cols-2 gap-4 md:grid-cols-3 lg:grid-cols-4">
        {Array.from({ length: 8 }).map((_, i) => (
          <div key={i} className="bg-white/5 rounded-2xl p-4 animate-pulse">
            <div className="aspect-[4/5] bg-white/10 rounded-xl mb-3" />
            <div className="h-4 bg-white/10 rounded mb-2" />
            <div className="h-3 bg-white/10 rounded w-1/2" />
          </div>
        ))}
      </div>
    </div>
  );
}<|MERGE_RESOLUTION|>--- conflicted
+++ resolved
@@ -2,10 +2,7 @@
 import type { Metadata } from 'next';
 import { headers } from 'next/headers';
 import StarfieldPurple from '../components/StarfieldPurple';
-<<<<<<< HEAD
-=======
 // import NavBar from '../components/NavBar'; // Removed to prevent nav overlay
->>>>>>> fcb16330
 import FooterDark from '../components/FooterDark';
 import ShopCatalog from '../components/shop/ShopCatalog';
 import { t } from '@/lib/microcopy';
@@ -17,63 +14,6 @@
   description: 'Discover anime gaming treasures and collectibles.',
 };
 
-<<<<<<< HEAD
-async function loadProducts(searchParams: { sort?: string; q?: string; page?: string; category?: string }) {
-  const params = new URLSearchParams();
-  if (searchParams.q) params.set('q', searchParams.q);
-  if (searchParams.page) params.set('page', searchParams.page);
-  if (searchParams.category) params.set('category', searchParams.category);
-
-  // Prefer live Printify-backed endpoint with graceful fallback
-  const url = `/api/v1/shop/products?${params.toString()}`;
-  try {
-    const response = await fetch(`${process.env.NEXT_PUBLIC_SITE_URL || ''}${url}`, {
-      next: { revalidate: 60 },
-      cache: 'force-cache',
-    });
-
-    if (!response.ok) throw new Error('products_fetch_failed');
-    const data = await response.json();
-    const src = data?.data?.products || [];
-    const products = src.map((p: any) => ({
-      id: p.id,
-      name: p.title,
-      price: typeof p.price === 'number' ? p.price : 0,
-      image: Array.isArray(p.images) && p.images.length > 0 ? p.images[0] : '/placeholder-product.jpg',
-      slug: p.id, // use Printify id for PDP route
-      category: p.category || undefined,
-      inStock: p.available ?? true,
-    }));
-    return {
-      products,
-      total: data?.data?.total ?? products.length,
-      page: parseInt(searchParams.page || '1', 10),
-      totalPages: 1,
-    };
-  } catch {
-    // Fallback: try DB-backed products API (seeded in dev)
-    try {
-      const fallback = await fetch(`${process.env.NEXT_PUBLIC_SITE_URL || ''}/api/v1/products?${params.toString()}`, {
-        next: { revalidate: 60 },
-      });
-      if (!fallback.ok) throw new Error('fallback_failed');
-      const json = await fallback.json();
-      const items = json?.data?.items || [];
-      const products = items.map((p: any) => ({
-        id: p.id,
-        name: p.title,
-        price: typeof p.price === 'number' ? p.price : 0,
-        image: Array.isArray(p.images) && p.images.length > 0 ? p.images[0] : '/placeholder-product.jpg',
-        slug: p.id,
-        category: p.category || undefined,
-        inStock: true,
-      }));
-      return { products, total: json?.data?.count ?? products.length, page: 1, totalPages: 1 };
-    } catch {
-      return { products: [], total: 0, page: 1, totalPages: 1 };
-    }
-  }
-=======
 export const dynamic = "force-dynamic";
 
 type ApiResponse = 
@@ -201,7 +141,6 @@
     page,
     totalPages,
   };
->>>>>>> fcb16330
 }
 
 export default async function ShopPage({ 
@@ -214,12 +153,8 @@
   return (
     <>
       <StarfieldPurple />
-<<<<<<< HEAD
-      <main className="relative z-10 min-h-screen" style={{ ['--om-star-duration-base' as any]: '680s' }}>
-=======
       {/* NavBar removed to prevent overlay */}
       <main className="relative z-10 min-h-screen">
->>>>>>> fcb16330
         <div className="mx-auto max-w-7xl px-4 py-8 md:px-6">
           <div className="mb-8">
             <h1 className="text-3xl font-bold text-white md:text-4xl">
@@ -231,10 +166,6 @@
           </div>
           
           <Suspense fallback={<ShopCatalogSkeleton />}>
-<<<<<<< HEAD
-            <ShopCatalog
-              products={data.products || []}
-=======
             <ShopCatalog 
               products={data.products.map(p => ({
                 id: p.id,
@@ -243,7 +174,6 @@
                 image: p.images?.[0]?.src || '',
                 slug: p.id,
               }))}
->>>>>>> fcb16330
               total={data.total || 0}
               currentPage={parseInt(searchParams.page || '1')}
               totalPages={data.totalPages || 1}
