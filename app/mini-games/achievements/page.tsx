"use client";

<<<<<<< HEAD
import { useEffect } from 'react';
import { useRouter, useSearchParams } from 'next/navigation';
=======
import { useState, useEffect } from 'react';
import { motion } from 'framer-motion';
import { COPY } from '../../lib/copy';
import GlassButton from '../../components/ui/GlassButton';
import GlassCard from '../../components/ui/GlassCard';
>>>>>>> fcb16330

export default function AchievementsAlias() {
  const router = useRouter();
  const params = useSearchParams();
  useEffect(() => {
    const next = new URLSearchParams(params.toString());
    next.set('face', '1');
    router.replace(`/mini-games?${next.toString()}`);
  }, [params, router]);
  return null;
}<|MERGE_RESOLUTION|>--- conflicted
+++ resolved
@@ -1,19 +1,37 @@
 "use client";
 
-<<<<<<< HEAD
-import { useEffect } from 'react';
-import { useRouter, useSearchParams } from 'next/navigation';
-=======
 import { useState, useEffect } from 'react';
 import { motion } from 'framer-motion';
 import { COPY } from '../../lib/copy';
 import GlassButton from '../../components/ui/GlassButton';
 import GlassCard from '../../components/ui/GlassCard';
->>>>>>> fcb16330
 
-export default function AchievementsAlias() {
-  const router = useRouter();
-  const params = useSearchParams();
+interface Achievement {
+  id: string;
+  title: string;
+  description: string;
+  category: 'daily' | 'weekly' | 'skill' | 'collector' | 'social';
+  rarity: 'common' | 'rare' | 'epic' | 'legendary';
+  icon: string;
+  progress: number;
+  maxProgress: number;
+  completed: boolean;
+  reward: {
+    petals: number;
+    items?: string[];
+    title?: string;
+  };
+  unlockedAt?: Date;
+}
+
+export default function AchievementsPage() {
+  const [activeCategory, setActiveCategory] = useState<
+    'all' | 'daily' | 'weekly' | 'skill' | 'collector' | 'social'
+  >('all');
+  const [achievements, setAchievements] = useState<Achievement[]>([]);
+  const [totalProgress, setTotalProgress] = useState({ completed: 0, total: 0 });
+
+  // Mock data - in real app, this would come from API
   useEffect(() => {
     const next = new URLSearchParams(params.toString());
     next.set('face', '1');
