import { redirect } from "next/navigation";

export default function AdminRewardsPage() {
<<<<<<< HEAD
  const { user: _user, isSignedIn, isLoaded } = useUser();
  const router = useRouter();
  const [config, setConfig] = useState<EditableRewardsConfig>({
    baseRateCents: 300,
    minPerOrder: 5,
    maxPerOrder: 120,
    streak: {
      enabled: true,
      dailyBonusPct: 0.05,
      maxPct: 0.25,
    },
    seasonal: {
      multiplier: 1.0,
    },
    daily: {
      softCap: 200,
      postSoftRatePct: 0.5,
      hardCap: 400,
    },
    firstPurchaseBonus: 20,
  });
  const [loading, setLoading] = useState(true);
  const [saving, setSaving] = useState(false);
  const [message, setMessage] = useState<{ type: 'success' | 'error'; text: string } | null>(null);

  useEffect(() => {
    if (isLoaded && !isSignedIn) {
      router.push('/sign-in');
      return;
    }

    if (isSignedIn) {
      loadRewardsConfig();
    }
  }, [isLoaded, isSignedIn, router]);

  const loadRewardsConfig = async () => {
    try {
      const response = await fetch('/api/admin/rewards');
      if (response.ok) {
        const data = await response.json();
        if (data.config) {
          setConfig(data.config);
        }
      }
    } catch (error) {
      console.error('Failed to load rewards config:', error);
    } finally {
      setLoading(false);
    }
  };

  const saveConfig = async () => {
    setSaving(true);
    setMessage(null);

    try {
      const response = await fetch('/api/admin/rewards', {
        method: 'POST',
        headers: { 'Content-Type': 'application/json' },
        body: JSON.stringify(config),
      });

      if (response.ok) {
        setMessage({ type: 'success', text: 'Rewards configuration saved successfully!' });
      } else {
        const errorData = await response.json();
        setMessage({ type: 'error', text: errorData.error || 'Failed to save configuration' });
      }
    } catch (error) {
      console.error('Failed to save rewards config:', error);
      setMessage({ type: 'error', text: 'Failed to save configuration' });
    } finally {
      setSaving(false);
    }
  };

  const updateConfig = (path: string, value: any) => {
    setConfig((prev) => {
      const newConfig = { ...prev };
      const keys = path.split('.');
      let current: any = newConfig;

      for (let i = 0; i < keys.length - 1; i++) {
        current = current[keys[i]];
      }

      current[keys[keys.length - 1]] = value;
      return newConfig;
    });
  };

  const calculateExampleReward = (orderAmount: number) => {
    let petals = Math.ceil(orderAmount / config.baseRateCents);

    // Apply seasonal multiplier
    petals = Math.round(petals * config.seasonal.multiplier);

    // Add first purchase bonus (assuming it's first purchase)
    petals += config.firstPurchaseBonus;

    // Apply streak bonus (assuming 3-day streak)
    if (config.streak.enabled) {
      const streakBonus = Math.min(3 * config.streak.dailyBonusPct, config.streak.maxPct);
      petals += Math.round(petals * streakBonus);
    }

    // Clamp to order limits
    petals = Math.max(config.minPerOrder, Math.min(config.maxPerOrder, petals));

    // Apply daily caps (assuming 100 petals already earned today)
    const todayEarned = 100;
    if (todayEarned >= config.daily.softCap) {
      const remainingSoft = Math.max(0, config.daily.softCap - todayEarned);
      const postSoftRequested = Math.max(0, petals - remainingSoft);
      const postSoftGranted = Math.round(postSoftRequested * config.daily.postSoftRatePct);
      petals = remainingSoft + postSoftGranted;
    }

    if (todayEarned + petals > config.daily.hardCap) {
      petals = Math.max(0, config.daily.hardCap - todayEarned);
    }

    return petals;
  };

  if (loading) {
    return (
      <div className="flex min-h-screen items-center justify-center bg-gradient-to-br from-neutral-950 via-neutral-900 to-neutral-950">
        <div className="text-center">
          <div className="mx-auto mb-4 h-32 w-32 animate-spin rounded-full border-b-2 border-pink-500"></div>
          <p className="text-lg text-pink-300">Loading rewards system...</p>
        </div>
      </div>
    );
  }

  return (
    <AdminLayout>
      <div className="container mx-auto px-4 py-8">
        {/* Header */}
        <div className="mb-12 text-center">
          <h1 className="mb-4 text-4xl font-bold text-white">Rewards Configuration</h1>
          <p className="text-xl text-neutral-300">
            Configure petal rewards, streaks, and daily caps
          </p>
        </div>

        {/* Message Display */}
        {message && (
          <motion.div
            initial={{ opacity: 0, y: -20 }}
            animate={{ opacity: 1, y: 0 }}
            className={`mb-6 rounded-lg p-4 ${
              message.type === 'success'
                ? 'border border-green-400/30 bg-green-500/20 text-green-300'
                : 'border border-red-400/30 bg-red-500/20 text-red-300'
            }`}
          >
            {message.text}
          </motion.div>
        )}

        <div className="grid grid-cols-1 gap-8 lg:grid-cols-2">
          {/* Basic Rewards */}
          <div className="rounded-2xl border border-neutral-700 bg-neutral-900/50 p-6">
            <h2 className="mb-6 flex items-center text-2xl font-bold text-white">
              <Flower className="mr-2 h-6 w-6 text-pink-400" />
              Basic Rewards
            </h2>

            <div className="space-y-4">
              <div>
                <label
                  htmlFor="baseRate"
                  className="mb-2 block text-sm font-medium text-neutral-300"
                >
                  Base Rate (cents per petal)
                </label>
                <input
                  id="baseRate"
                  type="number"
                  value={config.baseRateCents}
                  onChange={(e) => updateConfig('baseRateCents', parseInt(e.target.value) || 300)}
                  className="w-full rounded-lg border border-neutral-600 bg-neutral-800 px-3 py-2 text-white"
                  min="100"
                  max="1000"
                  step="50"
                />
                <p className="mt-1 text-xs text-neutral-500">
                  1 petal per ${(config.baseRateCents / 100).toFixed(2)} spent
                </p>
              </div>

              <div className="grid grid-cols-2 gap-4">
                <div>
                  <label
                    htmlFor="minPerOrder"
                    className="mb-2 block text-sm font-medium text-neutral-300"
                  >
                    Min per Order
                  </label>
                  <input
                    id="minPerOrder"
                    type="number"
                    value={config.minPerOrder}
                    onChange={(e) => updateConfig('minPerOrder', parseInt(e.target.value) || 5)}
                    className="w-full rounded-lg border border-neutral-600 bg-neutral-800 px-3 py-2 text-white"
                    min="1"
                    max="50"
                  />
                </div>

                <div>
                  <label
                    htmlFor="maxPerOrder"
                    className="mb-2 block text-sm font-medium text-neutral-300"
                  >
                    Max per Order
                  </label>
                  <input
                    id="maxPerOrder"
                    type="number"
                    value={config.maxPerOrder}
                    onChange={(e) => updateConfig('maxPerOrder', parseInt(e.target.value) || 120)}
                    className="w-full rounded-lg border border-neutral-600 bg-neutral-800 px-3 py-2 text-white"
                    min="50"
                    max="500"
                  />
                </div>
              </div>

              <div>
                <label
                  htmlFor="firstPurchaseBonus"
                  className="mb-2 block text-sm font-medium text-neutral-300"
                >
                  First Purchase Bonus
                </label>
                <input
                  id="firstPurchaseBonus"
                  type="number"
                  value={config.firstPurchaseBonus}
                  onChange={(e) =>
                    updateConfig('firstPurchaseBonus', parseInt(e.target.value) || 20)
                  }
                  className="w-full rounded-lg border border-neutral-600 bg-neutral-800 px-3 py-2 text-white"
                  min="0"
                  max="100"
                />
              </div>
            </div>
          </div>

          {/* Streak System */}
          <div className="rounded-2xl border border-neutral-700 bg-neutral-900/50 p-6">
            <h2 className="mb-6 flex items-center text-2xl font-bold text-white">
              <TrendingUp className="mr-2 h-6 w-6 text-blue-400" />
              Streak System
            </h2>

            <div className="space-y-4">
              <div className="flex items-center space-x-2">
                <input
                  type="checkbox"
                  id="streakEnabled"
                  checked={config.streak.enabled}
                  onChange={(e) => updateConfig('streak.enabled', e.target.checked)}
                  className="rounded border-neutral-600 bg-neutral-800 text-blue-500"
                />
                <label htmlFor="streakEnabled" className="text-sm text-neutral-300">
                  Enable daily streak bonuses
                </label>
              </div>

              {config.streak.enabled && (
                <>
                  <div>
                    <label
                      htmlFor="dailyBonusPct"
                      className="mb-2 block text-sm font-medium text-neutral-300"
                    >
                      Daily Bonus Percentage
                    </label>
                    <input
                      id="dailyBonusPct"
                      type="number"
                      value={config.streak.dailyBonusPct * 100}
                      onChange={(e) =>
                        updateConfig(
                          'streak.dailyBonusPct',
                          (parseFloat(e.target.value) || 0) / 100,
                        )
                      }
                      className="w-full rounded-lg border border-neutral-600 bg-neutral-800 px-3 py-2 text-white"
                      min="0"
                      max="20"
                      step="1"
                    />
                    <p className="mt-1 text-xs text-neutral-500">
                      {(config.streak.dailyBonusPct * 100).toFixed(1)}% bonus per consecutive day
                    </p>
                  </div>

                  <div>
                    <label
                      htmlFor="maxStreakBonus"
                      className="mb-2 block text-sm font-medium text-neutral-300"
                    >
                      Maximum Streak Bonus
                    </label>
                    <input
                      id="maxStreakBonus"
                      type="number"
                      value={config.streak.maxPct * 100}
                      onChange={(e) =>
                        updateConfig('streak.maxPct', (parseFloat(e.target.value) || 0) / 100)
                      }
                      className="w-full rounded-lg border border-neutral-600 bg-neutral-800 px-3 py-2 text-white"
                      min="0"
                      max="100"
                      step="5"
                    />
                    <p className="mt-1 text-xs text-neutral-500">
                      Cap at {(config.streak.maxPct * 100).toFixed(0)}% total bonus
                    </p>
                  </div>
                </>
              )}
            </div>
          </div>

          {/* Daily Caps */}
          <div className="rounded-2xl border border-neutral-700 bg-neutral-900/50 p-6">
            <h2 className="mb-6 flex items-center text-2xl font-bold text-white">
              <Calendar className="mr-2 h-6 w-6 text-green-400" />
              Daily Caps
            </h2>

            <div className="space-y-4">
              <div>
                <label
                  htmlFor="softCap"
                  className="mb-2 block text-sm font-medium text-neutral-300"
                >
                  Soft Cap
                </label>
                <input
                  id="softCap"
                  type="number"
                  value={config.daily.softCap}
                  onChange={(e) => updateConfig('daily.softCap', parseInt(e.target.value) || 200)}
                  className="w-full rounded-lg border border-neutral-600 bg-neutral-800 px-3 py-2 text-white"
                  min="50"
                  max="500"
                />
                <p className="mt-1 text-xs text-neutral-500">
                  Full rate until this amount is reached
                </p>
              </div>

              <div>
                <label
                  htmlFor="postSoftRate"
                  className="mb-2 block text-sm font-medium text-neutral-300"
                >
                  Post-Soft Cap Rate (%)
                </label>
                <input
                  id="postSoftRate"
                  type="number"
                  value={config.daily.postSoftRatePct * 100}
                  onChange={(e) =>
                    updateConfig('daily.postSoftRatePct', (parseFloat(e.target.value) || 0) / 100)
                  }
                  className="w-full rounded-lg border border-neutral-600 bg-neutral-800 px-3 py-2 text-white"
                  min="10"
                  max="100"
                  step="10"
                />
                <p className="mt-1 text-xs text-neutral-500">
                  {(config.daily.postSoftRatePct * 100).toFixed(0)}% rate after soft cap
                </p>
              </div>

              <div>
                <label
                  htmlFor="hardCap"
                  className="mb-2 block text-sm font-medium text-neutral-300"
                >
                  Hard Cap
                </label>
                <input
                  id="hardCap"
                  type="number"
                  value={config.daily.hardCap}
                  onChange={(e) => updateConfig('daily.hardCap', parseInt(e.target.value) || 400)}
                  className="w-full rounded-lg border border-neutral-600 bg-neutral-800 px-3 py-2 text-white"
                  min="100"
                  max="1000"
                />
                <p className="mt-1 text-xs text-neutral-500">
                  No more petals after this daily total
                </p>
              </div>
            </div>
          </div>

          {/* Seasonal & Examples */}
          <div className="rounded-2xl border border-neutral-700 bg-neutral-900/50 p-6">
            <h2 className="mb-6 flex items-center text-2xl font-bold text-white">
              <Zap className="mr-2 h-6 w-6 text-yellow-400" />
              Seasonal & Examples
            </h2>

            <div className="space-y-4">
              <div>
                <label
                  htmlFor="seasonalMultiplier"
                  className="mb-2 block text-sm font-medium text-neutral-300"
                >
                  Seasonal Multiplier
                </label>
                <input
                  id="seasonalMultiplier"
                  type="number"
                  value={config.seasonal.multiplier}
                  onChange={(e) =>
                    updateConfig('seasonal.multiplier', parseFloat(e.target.value) || 1.0)
                  }
                  className="w-full rounded-lg border border-neutral-600 bg-neutral-800 px-3 py-2 text-white"
                  min="0.5"
                  max="3.0"
                  step="0.1"
                />
                <p className="mt-1 text-xs text-neutral-500">
                  {(config.seasonal.multiplier * 100).toFixed(0)}% of normal rate
                </p>
              </div>

              {/* Example Calculation */}
              <div className="rounded-lg border border-neutral-600 bg-neutral-800/50 p-4">
                <h3 className="mb-3 flex items-center text-lg font-semibold text-white">
                  <Crown className="mr-2 h-5 w-5 text-yellow-400" />
                  Example Calculation
                </h3>

                <div className="space-y-2 text-sm">
                  <div className="flex justify-between">
                    <span className="text-neutral-400">$25 Order:</span>
                    <span className="text-white">{calculateExampleReward(2500)} petals</span>
                  </div>
                  <div className="flex justify-between">
                    <span className="text-neutral-400">$50 Order:</span>
                    <span className="text-white">{calculateExampleReward(5000)} petals</span>
                  </div>
                  <div className="flex justify-between">
                    <span className="text-neutral-400">$100 Order:</span>
                    <span className="text-white">{calculateExampleReward(10000)} petals</span>
                  </div>
                </div>

                <p className="mt-3 text-xs text-neutral-500">
                  Assumes first purchase + 3-day streak + 100 petals already earned today
                </p>
              </div>
            </div>
          </div>
        </div>

        {/* Save Button */}
        <div className="mt-12 text-center">
          <button
            onClick={saveConfig}
            disabled={saving}
            className="mx-auto flex items-center rounded-lg bg-pink-600 px-8 py-4 font-semibold text-white transition-colors hover:bg-pink-700 disabled:bg-pink-800"
          >
            <Save className="mr-2 h-5 w-5" />
            {saving ? 'Saving...' : 'Save Configuration'}
          </button>
        </div>
      </div>
    </AdminLayout>
  );
=======
  redirect("/admin");
>>>>>>> 4e3ed4ba
}<|MERGE_RESOLUTION|>--- conflicted
+++ resolved
@@ -1,492 +1,5 @@
 import { redirect } from "next/navigation";
 
 export default function AdminRewardsPage() {
-<<<<<<< HEAD
-  const { user: _user, isSignedIn, isLoaded } = useUser();
-  const router = useRouter();
-  const [config, setConfig] = useState<EditableRewardsConfig>({
-    baseRateCents: 300,
-    minPerOrder: 5,
-    maxPerOrder: 120,
-    streak: {
-      enabled: true,
-      dailyBonusPct: 0.05,
-      maxPct: 0.25,
-    },
-    seasonal: {
-      multiplier: 1.0,
-    },
-    daily: {
-      softCap: 200,
-      postSoftRatePct: 0.5,
-      hardCap: 400,
-    },
-    firstPurchaseBonus: 20,
-  });
-  const [loading, setLoading] = useState(true);
-  const [saving, setSaving] = useState(false);
-  const [message, setMessage] = useState<{ type: 'success' | 'error'; text: string } | null>(null);
-
-  useEffect(() => {
-    if (isLoaded && !isSignedIn) {
-      router.push('/sign-in');
-      return;
-    }
-
-    if (isSignedIn) {
-      loadRewardsConfig();
-    }
-  }, [isLoaded, isSignedIn, router]);
-
-  const loadRewardsConfig = async () => {
-    try {
-      const response = await fetch('/api/admin/rewards');
-      if (response.ok) {
-        const data = await response.json();
-        if (data.config) {
-          setConfig(data.config);
-        }
-      }
-    } catch (error) {
-      console.error('Failed to load rewards config:', error);
-    } finally {
-      setLoading(false);
-    }
-  };
-
-  const saveConfig = async () => {
-    setSaving(true);
-    setMessage(null);
-
-    try {
-      const response = await fetch('/api/admin/rewards', {
-        method: 'POST',
-        headers: { 'Content-Type': 'application/json' },
-        body: JSON.stringify(config),
-      });
-
-      if (response.ok) {
-        setMessage({ type: 'success', text: 'Rewards configuration saved successfully!' });
-      } else {
-        const errorData = await response.json();
-        setMessage({ type: 'error', text: errorData.error || 'Failed to save configuration' });
-      }
-    } catch (error) {
-      console.error('Failed to save rewards config:', error);
-      setMessage({ type: 'error', text: 'Failed to save configuration' });
-    } finally {
-      setSaving(false);
-    }
-  };
-
-  const updateConfig = (path: string, value: any) => {
-    setConfig((prev) => {
-      const newConfig = { ...prev };
-      const keys = path.split('.');
-      let current: any = newConfig;
-
-      for (let i = 0; i < keys.length - 1; i++) {
-        current = current[keys[i]];
-      }
-
-      current[keys[keys.length - 1]] = value;
-      return newConfig;
-    });
-  };
-
-  const calculateExampleReward = (orderAmount: number) => {
-    let petals = Math.ceil(orderAmount / config.baseRateCents);
-
-    // Apply seasonal multiplier
-    petals = Math.round(petals * config.seasonal.multiplier);
-
-    // Add first purchase bonus (assuming it's first purchase)
-    petals += config.firstPurchaseBonus;
-
-    // Apply streak bonus (assuming 3-day streak)
-    if (config.streak.enabled) {
-      const streakBonus = Math.min(3 * config.streak.dailyBonusPct, config.streak.maxPct);
-      petals += Math.round(petals * streakBonus);
-    }
-
-    // Clamp to order limits
-    petals = Math.max(config.minPerOrder, Math.min(config.maxPerOrder, petals));
-
-    // Apply daily caps (assuming 100 petals already earned today)
-    const todayEarned = 100;
-    if (todayEarned >= config.daily.softCap) {
-      const remainingSoft = Math.max(0, config.daily.softCap - todayEarned);
-      const postSoftRequested = Math.max(0, petals - remainingSoft);
-      const postSoftGranted = Math.round(postSoftRequested * config.daily.postSoftRatePct);
-      petals = remainingSoft + postSoftGranted;
-    }
-
-    if (todayEarned + petals > config.daily.hardCap) {
-      petals = Math.max(0, config.daily.hardCap - todayEarned);
-    }
-
-    return petals;
-  };
-
-  if (loading) {
-    return (
-      <div className="flex min-h-screen items-center justify-center bg-gradient-to-br from-neutral-950 via-neutral-900 to-neutral-950">
-        <div className="text-center">
-          <div className="mx-auto mb-4 h-32 w-32 animate-spin rounded-full border-b-2 border-pink-500"></div>
-          <p className="text-lg text-pink-300">Loading rewards system...</p>
-        </div>
-      </div>
-    );
-  }
-
-  return (
-    <AdminLayout>
-      <div className="container mx-auto px-4 py-8">
-        {/* Header */}
-        <div className="mb-12 text-center">
-          <h1 className="mb-4 text-4xl font-bold text-white">Rewards Configuration</h1>
-          <p className="text-xl text-neutral-300">
-            Configure petal rewards, streaks, and daily caps
-          </p>
-        </div>
-
-        {/* Message Display */}
-        {message && (
-          <motion.div
-            initial={{ opacity: 0, y: -20 }}
-            animate={{ opacity: 1, y: 0 }}
-            className={`mb-6 rounded-lg p-4 ${
-              message.type === 'success'
-                ? 'border border-green-400/30 bg-green-500/20 text-green-300'
-                : 'border border-red-400/30 bg-red-500/20 text-red-300'
-            }`}
-          >
-            {message.text}
-          </motion.div>
-        )}
-
-        <div className="grid grid-cols-1 gap-8 lg:grid-cols-2">
-          {/* Basic Rewards */}
-          <div className="rounded-2xl border border-neutral-700 bg-neutral-900/50 p-6">
-            <h2 className="mb-6 flex items-center text-2xl font-bold text-white">
-              <Flower className="mr-2 h-6 w-6 text-pink-400" />
-              Basic Rewards
-            </h2>
-
-            <div className="space-y-4">
-              <div>
-                <label
-                  htmlFor="baseRate"
-                  className="mb-2 block text-sm font-medium text-neutral-300"
-                >
-                  Base Rate (cents per petal)
-                </label>
-                <input
-                  id="baseRate"
-                  type="number"
-                  value={config.baseRateCents}
-                  onChange={(e) => updateConfig('baseRateCents', parseInt(e.target.value) || 300)}
-                  className="w-full rounded-lg border border-neutral-600 bg-neutral-800 px-3 py-2 text-white"
-                  min="100"
-                  max="1000"
-                  step="50"
-                />
-                <p className="mt-1 text-xs text-neutral-500">
-                  1 petal per ${(config.baseRateCents / 100).toFixed(2)} spent
-                </p>
-              </div>
-
-              <div className="grid grid-cols-2 gap-4">
-                <div>
-                  <label
-                    htmlFor="minPerOrder"
-                    className="mb-2 block text-sm font-medium text-neutral-300"
-                  >
-                    Min per Order
-                  </label>
-                  <input
-                    id="minPerOrder"
-                    type="number"
-                    value={config.minPerOrder}
-                    onChange={(e) => updateConfig('minPerOrder', parseInt(e.target.value) || 5)}
-                    className="w-full rounded-lg border border-neutral-600 bg-neutral-800 px-3 py-2 text-white"
-                    min="1"
-                    max="50"
-                  />
-                </div>
-
-                <div>
-                  <label
-                    htmlFor="maxPerOrder"
-                    className="mb-2 block text-sm font-medium text-neutral-300"
-                  >
-                    Max per Order
-                  </label>
-                  <input
-                    id="maxPerOrder"
-                    type="number"
-                    value={config.maxPerOrder}
-                    onChange={(e) => updateConfig('maxPerOrder', parseInt(e.target.value) || 120)}
-                    className="w-full rounded-lg border border-neutral-600 bg-neutral-800 px-3 py-2 text-white"
-                    min="50"
-                    max="500"
-                  />
-                </div>
-              </div>
-
-              <div>
-                <label
-                  htmlFor="firstPurchaseBonus"
-                  className="mb-2 block text-sm font-medium text-neutral-300"
-                >
-                  First Purchase Bonus
-                </label>
-                <input
-                  id="firstPurchaseBonus"
-                  type="number"
-                  value={config.firstPurchaseBonus}
-                  onChange={(e) =>
-                    updateConfig('firstPurchaseBonus', parseInt(e.target.value) || 20)
-                  }
-                  className="w-full rounded-lg border border-neutral-600 bg-neutral-800 px-3 py-2 text-white"
-                  min="0"
-                  max="100"
-                />
-              </div>
-            </div>
-          </div>
-
-          {/* Streak System */}
-          <div className="rounded-2xl border border-neutral-700 bg-neutral-900/50 p-6">
-            <h2 className="mb-6 flex items-center text-2xl font-bold text-white">
-              <TrendingUp className="mr-2 h-6 w-6 text-blue-400" />
-              Streak System
-            </h2>
-
-            <div className="space-y-4">
-              <div className="flex items-center space-x-2">
-                <input
-                  type="checkbox"
-                  id="streakEnabled"
-                  checked={config.streak.enabled}
-                  onChange={(e) => updateConfig('streak.enabled', e.target.checked)}
-                  className="rounded border-neutral-600 bg-neutral-800 text-blue-500"
-                />
-                <label htmlFor="streakEnabled" className="text-sm text-neutral-300">
-                  Enable daily streak bonuses
-                </label>
-              </div>
-
-              {config.streak.enabled && (
-                <>
-                  <div>
-                    <label
-                      htmlFor="dailyBonusPct"
-                      className="mb-2 block text-sm font-medium text-neutral-300"
-                    >
-                      Daily Bonus Percentage
-                    </label>
-                    <input
-                      id="dailyBonusPct"
-                      type="number"
-                      value={config.streak.dailyBonusPct * 100}
-                      onChange={(e) =>
-                        updateConfig(
-                          'streak.dailyBonusPct',
-                          (parseFloat(e.target.value) || 0) / 100,
-                        )
-                      }
-                      className="w-full rounded-lg border border-neutral-600 bg-neutral-800 px-3 py-2 text-white"
-                      min="0"
-                      max="20"
-                      step="1"
-                    />
-                    <p className="mt-1 text-xs text-neutral-500">
-                      {(config.streak.dailyBonusPct * 100).toFixed(1)}% bonus per consecutive day
-                    </p>
-                  </div>
-
-                  <div>
-                    <label
-                      htmlFor="maxStreakBonus"
-                      className="mb-2 block text-sm font-medium text-neutral-300"
-                    >
-                      Maximum Streak Bonus
-                    </label>
-                    <input
-                      id="maxStreakBonus"
-                      type="number"
-                      value={config.streak.maxPct * 100}
-                      onChange={(e) =>
-                        updateConfig('streak.maxPct', (parseFloat(e.target.value) || 0) / 100)
-                      }
-                      className="w-full rounded-lg border border-neutral-600 bg-neutral-800 px-3 py-2 text-white"
-                      min="0"
-                      max="100"
-                      step="5"
-                    />
-                    <p className="mt-1 text-xs text-neutral-500">
-                      Cap at {(config.streak.maxPct * 100).toFixed(0)}% total bonus
-                    </p>
-                  </div>
-                </>
-              )}
-            </div>
-          </div>
-
-          {/* Daily Caps */}
-          <div className="rounded-2xl border border-neutral-700 bg-neutral-900/50 p-6">
-            <h2 className="mb-6 flex items-center text-2xl font-bold text-white">
-              <Calendar className="mr-2 h-6 w-6 text-green-400" />
-              Daily Caps
-            </h2>
-
-            <div className="space-y-4">
-              <div>
-                <label
-                  htmlFor="softCap"
-                  className="mb-2 block text-sm font-medium text-neutral-300"
-                >
-                  Soft Cap
-                </label>
-                <input
-                  id="softCap"
-                  type="number"
-                  value={config.daily.softCap}
-                  onChange={(e) => updateConfig('daily.softCap', parseInt(e.target.value) || 200)}
-                  className="w-full rounded-lg border border-neutral-600 bg-neutral-800 px-3 py-2 text-white"
-                  min="50"
-                  max="500"
-                />
-                <p className="mt-1 text-xs text-neutral-500">
-                  Full rate until this amount is reached
-                </p>
-              </div>
-
-              <div>
-                <label
-                  htmlFor="postSoftRate"
-                  className="mb-2 block text-sm font-medium text-neutral-300"
-                >
-                  Post-Soft Cap Rate (%)
-                </label>
-                <input
-                  id="postSoftRate"
-                  type="number"
-                  value={config.daily.postSoftRatePct * 100}
-                  onChange={(e) =>
-                    updateConfig('daily.postSoftRatePct', (parseFloat(e.target.value) || 0) / 100)
-                  }
-                  className="w-full rounded-lg border border-neutral-600 bg-neutral-800 px-3 py-2 text-white"
-                  min="10"
-                  max="100"
-                  step="10"
-                />
-                <p className="mt-1 text-xs text-neutral-500">
-                  {(config.daily.postSoftRatePct * 100).toFixed(0)}% rate after soft cap
-                </p>
-              </div>
-
-              <div>
-                <label
-                  htmlFor="hardCap"
-                  className="mb-2 block text-sm font-medium text-neutral-300"
-                >
-                  Hard Cap
-                </label>
-                <input
-                  id="hardCap"
-                  type="number"
-                  value={config.daily.hardCap}
-                  onChange={(e) => updateConfig('daily.hardCap', parseInt(e.target.value) || 400)}
-                  className="w-full rounded-lg border border-neutral-600 bg-neutral-800 px-3 py-2 text-white"
-                  min="100"
-                  max="1000"
-                />
-                <p className="mt-1 text-xs text-neutral-500">
-                  No more petals after this daily total
-                </p>
-              </div>
-            </div>
-          </div>
-
-          {/* Seasonal & Examples */}
-          <div className="rounded-2xl border border-neutral-700 bg-neutral-900/50 p-6">
-            <h2 className="mb-6 flex items-center text-2xl font-bold text-white">
-              <Zap className="mr-2 h-6 w-6 text-yellow-400" />
-              Seasonal & Examples
-            </h2>
-
-            <div className="space-y-4">
-              <div>
-                <label
-                  htmlFor="seasonalMultiplier"
-                  className="mb-2 block text-sm font-medium text-neutral-300"
-                >
-                  Seasonal Multiplier
-                </label>
-                <input
-                  id="seasonalMultiplier"
-                  type="number"
-                  value={config.seasonal.multiplier}
-                  onChange={(e) =>
-                    updateConfig('seasonal.multiplier', parseFloat(e.target.value) || 1.0)
-                  }
-                  className="w-full rounded-lg border border-neutral-600 bg-neutral-800 px-3 py-2 text-white"
-                  min="0.5"
-                  max="3.0"
-                  step="0.1"
-                />
-                <p className="mt-1 text-xs text-neutral-500">
-                  {(config.seasonal.multiplier * 100).toFixed(0)}% of normal rate
-                </p>
-              </div>
-
-              {/* Example Calculation */}
-              <div className="rounded-lg border border-neutral-600 bg-neutral-800/50 p-4">
-                <h3 className="mb-3 flex items-center text-lg font-semibold text-white">
-                  <Crown className="mr-2 h-5 w-5 text-yellow-400" />
-                  Example Calculation
-                </h3>
-
-                <div className="space-y-2 text-sm">
-                  <div className="flex justify-between">
-                    <span className="text-neutral-400">$25 Order:</span>
-                    <span className="text-white">{calculateExampleReward(2500)} petals</span>
-                  </div>
-                  <div className="flex justify-between">
-                    <span className="text-neutral-400">$50 Order:</span>
-                    <span className="text-white">{calculateExampleReward(5000)} petals</span>
-                  </div>
-                  <div className="flex justify-between">
-                    <span className="text-neutral-400">$100 Order:</span>
-                    <span className="text-white">{calculateExampleReward(10000)} petals</span>
-                  </div>
-                </div>
-
-                <p className="mt-3 text-xs text-neutral-500">
-                  Assumes first purchase + 3-day streak + 100 petals already earned today
-                </p>
-              </div>
-            </div>
-          </div>
-        </div>
-
-        {/* Save Button */}
-        <div className="mt-12 text-center">
-          <button
-            onClick={saveConfig}
-            disabled={saving}
-            className="mx-auto flex items-center rounded-lg bg-pink-600 px-8 py-4 font-semibold text-white transition-colors hover:bg-pink-700 disabled:bg-pink-800"
-          >
-            <Save className="mr-2 h-5 w-5" />
-            {saving ? 'Saving...' : 'Save Configuration'}
-          </button>
-        </div>
-      </div>
-    </AdminLayout>
-  );
-=======
   redirect("/admin");
->>>>>>> 4e3ed4ba
 }