import { defineConfig, devices } from '@playwright/test';
import type { PlaywrightTestConfig } from '@playwright/test';

<<<<<<< HEAD
// Use dynamic import for env.mjs to avoid ESM require() error
let env: Record<string, string> = {};
try {
  // Synchronously import env.mjs if possible, otherwise fallback to empty object
  // This works for Playwright config which is run in Node.js context
  // eslint-disable-next-line @typescript-eslint/no-var-requires
  env = require('./env.mjs').env || {};
} catch {
  // If require fails (e.g., in ESM context), fallback to empty env
  env = {};
}

export default defineConfig({
  testDir: './tests/e2e',
  fullyParallel: true,
  reporter: [['list']],
  use: {
    baseURL: env.BASE_URL || 'http://localhost:3000',
    trace: 'retain-on-failure',
  },
  webServer: env.BASE_URL
    ? undefined
    : {
        command: 'npm run dev',
        port: 3000,
        timeout: 120000,
      },
=======
const baseURL = process.env.BASE_URL || 'http://localhost:3000';

const config: PlaywrightTestConfig = {
  testDir: 'tests/e2e',
  fullyParallel: true,
  reporter: [['list']],
  use: {
    baseURL,
    trace: 'retain-on-failure',
  },
>>>>>>> 4e3ed4ba
  projects: [{ name: 'chromium', use: { ...devices['Desktop Chrome'] } }],
};

if (!process.env.BASE_URL) {
  config.webServer = {
    command: 'npm run dev',
    port: 3000,
    timeout: 120000,
  };
}

export default defineConfig(config);<|MERGE_RESOLUTION|>--- conflicted
+++ resolved
@@ -1,35 +1,6 @@
 import { defineConfig, devices } from '@playwright/test';
 import type { PlaywrightTestConfig } from '@playwright/test';
 
-<<<<<<< HEAD
-// Use dynamic import for env.mjs to avoid ESM require() error
-let env: Record<string, string> = {};
-try {
-  // Synchronously import env.mjs if possible, otherwise fallback to empty object
-  // This works for Playwright config which is run in Node.js context
-  // eslint-disable-next-line @typescript-eslint/no-var-requires
-  env = require('./env.mjs').env || {};
-} catch {
-  // If require fails (e.g., in ESM context), fallback to empty env
-  env = {};
-}
-
-export default defineConfig({
-  testDir: './tests/e2e',
-  fullyParallel: true,
-  reporter: [['list']],
-  use: {
-    baseURL: env.BASE_URL || 'http://localhost:3000',
-    trace: 'retain-on-failure',
-  },
-  webServer: env.BASE_URL
-    ? undefined
-    : {
-        command: 'npm run dev',
-        port: 3000,
-        timeout: 120000,
-      },
-=======
 const baseURL = process.env.BASE_URL || 'http://localhost:3000';
 
 const config: PlaywrightTestConfig = {
@@ -40,7 +11,6 @@
     baseURL,
     trace: 'retain-on-failure',
   },
->>>>>>> 4e3ed4ba
   projects: [{ name: 'chromium', use: { ...devices['Desktop Chrome'] } }],
 };
 
