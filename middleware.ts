--- conflicted
+++ resolved
@@ -1,10 +1,5 @@
 import { clerkMiddleware, createRouteMatcher } from "@clerk/nextjs/server";
-<<<<<<< HEAD
-import { env } from "@/app/env";
-import { NextResponse } from "next/server";
-=======
 import { env } from "@/server/env";
->>>>>>> fcb16330
 
 const isPublic = createRouteMatcher([
   "/",
